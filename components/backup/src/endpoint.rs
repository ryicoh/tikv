// Copyright 2019 TiKV Project Authors. Licensed under Apache-2.0.

use std::cell::RefCell;
use std::f64::INFINITY;
use std::fmt;
use std::sync::atomic::*;
use std::sync::*;
use std::time::{SystemTime, UNIX_EPOCH};
use std::{borrow::Cow, time::*};

use concurrency_manager::ConcurrencyManager;
use configuration::Configuration;
use engine_rocks::raw::DB;
use engine_traits::{name_to_cf, CfName, SstCompressionType};
use external_storage_export::{create_storage, ExternalStorage};
use file_system::{IOType, WithIOType};
use futures::channel::mpsc::*;
use kvproto::backup::*;
use kvproto::kvrpcpb::{Context, IsolationLevel};
use kvproto::metapb::*;
use raft::StateRole;
use raftstore::coprocessor::RegionInfoProvider;
use raftstore::store::util::find_peer;
use tikv::config::BackupConfig;
use tikv::storage::kv::{CursorBuilder, Engine, ScanMode, SnapContext};
use tikv::storage::mvcc::Error as MvccError;
use tikv::storage::txn::{
    EntryBatch, Error as TxnError, SnapshotStore, TxnEntryScanner, TxnEntryStore,
};
use tikv::storage::Statistics;
use tikv_util::time::Limiter;
use tikv_util::worker::{Runnable, RunnableWithTimer};
use tikv_util::{
    box_err, debug, defer, error, error_unknown, impl_display_as_debug, info, slow_log, thd_name,
    warn,
};
use txn_types::{Key, Lock, TimeStamp};
use yatp::task::callback::{Handle, TaskCell};
use yatp::ThreadPool;

use crate::metrics::*;
use crate::writer::BackupWriterBuilder;
use crate::Error;
use crate::*;

const BACKUP_BATCH_LIMIT: usize = 1024;

// if thread pool has been idle for such long time, we will shutdown it.
const IDLE_THREADPOOL_DURATION: u64 = 30 * 60 * 1000; // 30 mins

#[derive(Clone)]
struct Request {
    start_key: Vec<u8>,
    end_key: Vec<u8>,
    start_ts: TimeStamp,
    end_ts: TimeStamp,
    limiter: Limiter,
    backend: StorageBackend,
    cancel: Arc<AtomicBool>,
    is_raw_kv: bool,
    cf: CfName,
    compression_type: CompressionType,
    compression_level: i32,
}

/// Backup Task.
pub struct Task {
    request: Request,
    pub(crate) resp: UnboundedSender<BackupResponse>,
}

impl_display_as_debug!(Task);

impl fmt::Debug for Task {
    fn fmt(&self, f: &mut fmt::Formatter<'_>) -> fmt::Result {
        f.debug_struct("BackupTask")
            .field("start_ts", &self.request.start_ts)
            .field("end_ts", &self.request.end_ts)
            .field(
                "start_key",
                &log_wrappers::Value::key(&self.request.start_key),
            )
            .field("end_key", &log_wrappers::Value::key(&self.request.end_key))
            .field("is_raw_kv", &self.request.is_raw_kv)
            .field("cf", &self.request.cf)
            .finish()
    }
}

#[derive(Clone)]
struct LimitedStorage {
    limiter: Limiter,
    storage: Arc<dyn ExternalStorage>,
}

impl Task {
    /// Create a backup task based on the given backup request.
    pub fn new(
        req: BackupRequest,
        resp: UnboundedSender<BackupResponse>,
    ) -> Result<(Task, Arc<AtomicBool>)> {
        let cancel = Arc::new(AtomicBool::new(false));

        let speed_limit = req.get_rate_limit();
        let limiter = Limiter::new(if speed_limit > 0 {
            speed_limit as f64
        } else {
            INFINITY
        });
        let cf = name_to_cf(req.get_cf()).ok_or_else(|| crate::Error::InvalidCf {
            cf: req.get_cf().to_owned(),
        })?;

        let task = Task {
            request: Request {
                start_key: req.get_start_key().to_owned(),
                end_key: req.get_end_key().to_owned(),
                start_ts: req.get_start_version().into(),
                end_ts: req.get_end_version().into(),
                backend: req.get_storage_backend().clone(),
                limiter,
                cancel: cancel.clone(),
                is_raw_kv: req.get_is_raw_kv(),
                cf,
                compression_type: req.get_compression_type(),
                compression_level: req.get_compression_level(),
            },
            resp,
        };
        Ok((task, cancel))
    }

    /// Check whether the task is canceled.
    pub fn has_canceled(&self) -> bool {
        self.request.cancel.load(Ordering::SeqCst)
    }
}

#[derive(Debug)]
pub struct BackupRange {
    start_key: Option<Key>,
    end_key: Option<Key>,
    region: Region,
    leader: Peer,
    is_raw_kv: bool,
    cf: CfName,
}

impl BackupRange {
    /// Get entries from the scanner and save them to storage
    fn backup<E: Engine>(
        &self,
        writer_builder: BackupWriterBuilder,
        engine: &E,
        concurrency_manager: ConcurrencyManager,
        backup_ts: TimeStamp,
        begin_ts: TimeStamp,
        storage: &LimitedStorage,
    ) -> Result<(Vec<File>, Statistics)> {
        assert!(!self.is_raw_kv);

        let mut ctx = Context::default();
        ctx.set_region_id(self.region.get_id());
        ctx.set_region_epoch(self.region.get_region_epoch().to_owned());
        ctx.set_peer(self.leader.clone());

        // Update max_ts and check the in-memory lock table before getting the snapshot
        concurrency_manager.update_max_ts(backup_ts);
        concurrency_manager
            .read_range_check(
                self.start_key.as_ref(),
                self.end_key.as_ref(),
                |key, lock| {
                    Lock::check_ts_conflict(
                        Cow::Borrowed(lock),
                        &key,
                        backup_ts,
                        &Default::default(),
                    )
                },
            )
            .map_err(MvccError::from)
            .map_err(TxnError::from)?;

        // Currently backup always happens on the leader, so we don't need
        // to set key ranges and start ts to check.
        assert!(!ctx.get_replica_read());
        let snap_ctx = SnapContext {
            pb_ctx: &ctx,
            ..Default::default()
        };

        let start_snapshot = Instant::now();
        let snapshot = match engine.snapshot(snap_ctx) {
            Ok(s) => s,
            Err(e) => {
                error!(?e; "backup snapshot failed");
                return Err(e.into());
            }
        };
        BACKUP_RANGE_HISTOGRAM_VEC
            .with_label_values(&["snapshot"])
            .observe(start_snapshot.elapsed().as_secs_f64());
        let snap_store = SnapshotStore::new(
            snapshot,
            backup_ts,
            IsolationLevel::Si,
            false, /* fill_cache */
            Default::default(),
            false,
        );
        let start_key = self.start_key.clone();
        let end_key = self.end_key.clone();
        // Incremental backup needs to output delete records.
        let incremental = !begin_ts.is_zero();
        let mut scanner = snap_store
            .entry_scanner(start_key, end_key, begin_ts, incremental)
            .unwrap();

        let start_scan = Instant::now();
        let mut files: Vec<File> = Vec::with_capacity(2);
        let mut batch = EntryBatch::with_capacity(BACKUP_BATCH_LIMIT);
        let mut last_key = self
            .start_key
            .clone()
            .map_or_else(Vec::new, |k| k.into_raw().unwrap());
        let mut cur_key = self
            .end_key
            .clone()
            .map_or_else(Vec::new, |k| k.into_raw().unwrap());
        let mut writer = writer_builder.build(last_key.clone())?;
        loop {
            if let Err(e) = scanner.scan_entries(&mut batch) {
                error!(?e; "backup scan entries failed");
                return Err(e.into());
            };
            if batch.is_empty() {
                break;
            }
            debug!("backup scan entries"; "len" => batch.len());

            let entries = batch.drain();
            if writer.need_split_keys() {
                let res = {
                    entries.as_slice().get(0).map_or_else(
                        || Err(Error::Other(box_err!("get entry error"))),
                        |x| match x.to_key() {
                            Ok(k) => {
                                cur_key = k.into_raw().unwrap();
                                writer_builder.build(cur_key.clone())
                            }
                            Err(e) => {
                                error!(?e; "backup save file failed");
                                Err(Error::Other(box_err!("Decode error: {:?}", e)))
                            }
                        },
                    )
                };
                match writer.save(&storage.storage) {
                    Ok(mut split_files) => {
                        for file in split_files.iter_mut() {
                            file.set_start_key(last_key.clone());
                            file.set_end_key(cur_key.clone());
                        }
                        last_key = cur_key.clone();
                        files.append(&mut split_files);
                    }
                    Err(e) => {
                        error_unknown!(?e; "backup save file failed");
                        return Err(e);
                    }
                }
                match res {
                    Ok(w) => {
                        writer = w;
                    }
                    Err(e) => {
                        error_unknown!(?e; "backup writer failed");
                        return Err(e);
                    }
                }
            }

            // Build sst files.
            if let Err(e) = writer.write(entries, true) {
                error_unknown!(?e; "backup build sst failed");
                return Err(e);
            }
        }
        BACKUP_RANGE_HISTOGRAM_VEC
            .with_label_values(&["scan"])
            .observe(start_scan.elapsed().as_secs_f64());

        if writer.need_flush_keys() {
            match writer.save(&storage.storage) {
                Ok(mut split_files) => {
                    cur_key = self
                        .end_key
                        .clone()
                        .map_or_else(Vec::new, |k| k.into_raw().unwrap());
                    for file in split_files.iter_mut() {
                        file.set_start_key(last_key.clone());
                        file.set_end_key(cur_key.clone());
                    }
                    files.append(&mut split_files);
                }
                Err(e) => {
                    error_unknown!(?e; "backup save file failed");
                    return Err(e);
                }
            }
        }

        let stat = scanner.take_statistics();
        Ok((files, stat))
    }

    fn backup_raw<E: Engine>(
        &self,
        writer: &mut BackupRawKVWriter,
        engine: &E,
    ) -> Result<Statistics> {
        assert!(self.is_raw_kv);

        let mut ctx = Context::default();
        ctx.set_region_id(self.region.get_id());
        ctx.set_region_epoch(self.region.get_region_epoch().to_owned());
        ctx.set_peer(self.leader.clone());
        let snap_ctx = SnapContext {
            pb_ctx: &ctx,
            ..Default::default()
        };
        let snapshot = match engine.snapshot(snap_ctx) {
            Ok(s) => s,
            Err(e) => {
                error!(?e; "backup raw kv snapshot failed");
                return Err(e.into());
            }
        };
        let start = Instant::now();
        let mut statistics = Statistics::default();
        let cfstatistics = statistics.mut_cf_statistics(self.cf);
        let mut cursor = CursorBuilder::new(&snapshot, self.cf)
            .range(None, self.end_key.clone())
            .scan_mode(ScanMode::Forward)
            .build()?;
        if let Some(begin) = self.start_key.clone() {
            if !cursor.seek(&begin, cfstatistics)? {
                return Ok(statistics);
            }
        } else if !cursor.seek_to_first(cfstatistics) {
            return Ok(statistics);
        }
        let mut batch = vec![];
        loop {
            while cursor.valid()? && batch.len() < BACKUP_BATCH_LIMIT {
                batch.push(Ok((
                    cursor.key(cfstatistics).to_owned(),
                    cursor.value(cfstatistics).to_owned(),
                )));
                cursor.next(cfstatistics);
            }
            if batch.is_empty() {
                break;
            }
            debug!("backup scan raw kv entries"; "len" => batch.len());
            // Build sst files.
            if let Err(e) = writer.write(batch.drain(..), false) {
                error_unknown!(?e; "backup raw kv build sst failed");
                return Err(e);
            }
        }
        BACKUP_RANGE_HISTOGRAM_VEC
            .with_label_values(&["raw_scan"])
            .observe(start.elapsed().as_secs_f64());
        Ok(statistics)
    }

    fn backup_raw_kv_to_file<E: Engine>(
        &self,
        engine: &E,
        db: Arc<DB>,
        storage: &LimitedStorage,
        file_name: String,
        cf: CfName,
        compression_type: Option<SstCompressionType>,
        compression_level: i32,
    ) -> Result<(Vec<File>, Statistics)> {
        let mut writer = match BackupRawKVWriter::new(
            db,
            &file_name,
            cf,
            storage.limiter.clone(),
            compression_type,
            compression_level,
        ) {
            Ok(w) => w,
            Err(e) => {
                error_unknown!(?e; "backup writer failed");
                return Err(e);
            }
        };
        let stat = match self.backup_raw(&mut writer, engine) {
            Ok(s) => s,
            Err(e) => return Err(e),
        };
        // Save sst files to storage.
        match writer.save(&storage.storage) {
            Ok(files) => Ok((files, stat)),
            Err(e) => {
                error_unknown!(?e; "backup save file failed");
                Err(e)
            }
        }
    }
}

#[derive(Clone)]
pub struct ConfigManager(Arc<RwLock<BackupConfig>>);

impl configuration::ConfigManager for ConfigManager {
    fn dispatch(&mut self, change: configuration::ConfigChange) -> configuration::Result<()> {
        self.0.write().unwrap().update(change);
        Ok(())
    }
}

#[cfg(test)]
impl ConfigManager {
    fn set_num_threads(&self, num_threads: usize) {
        self.0.write().unwrap().num_threads = num_threads;
    }
}

/// The endpoint of backup.
///
/// It coordinates backup tasks and dispatches them to different workers.
pub struct Endpoint<E: Engine, R: RegionInfoProvider + Clone + 'static> {
    store_id: u64,
    pool: RefCell<ControlThreadPool>,
    pool_idle_threshold: u64,
    db: Arc<DB>,
    config_manager: ConfigManager,
    concurrency_manager: ConcurrencyManager,

    pub(crate) engine: E,
    pub(crate) region_info: R,
}

/// The progress of a backup task
pub struct Progress<R: RegionInfoProvider> {
    store_id: u64,
    next_start: Option<Key>,
    end_key: Option<Key>,
    region_info: R,
    finished: bool,
    is_raw_kv: bool,
    cf: CfName,
}

impl<R: RegionInfoProvider> Progress<R> {
    fn new(
        store_id: u64,
        next_start: Option<Key>,
        end_key: Option<Key>,
        region_info: R,
        is_raw_kv: bool,
        cf: CfName,
    ) -> Self {
        Progress {
            store_id,
            next_start,
            end_key,
            region_info,
            finished: false,
            is_raw_kv,
            cf,
        }
    }

    /// Forward the progress by `ranges` BackupRanges
    ///
    /// The size of the returned BackupRanges should <= `ranges`
    fn forward(&mut self, limit: usize) -> Vec<BackupRange> {
        if self.finished {
            return Vec::new();
        }
        let store_id = self.store_id;
        let (tx, rx) = mpsc::channel();
        let start_key_ = self
            .next_start
            .clone()
            .map_or_else(Vec::new, |k| k.into_encoded());

        let start_key = self.next_start.clone();
        let end_key = self.end_key.clone();
        let raw_kv = self.is_raw_kv;
        let cf_name = self.cf;
        let res = self.region_info.seek_region(
            &start_key_,
            Box::new(move |iter| {
                let mut count = 0;
                for info in iter {
                    let region = &info.region;
                    if end_key.is_some() {
                        let end_slice = end_key.as_ref().unwrap().as_encoded().as_slice();
                        if end_slice <= region.get_start_key() {
                            // We have reached the end.
                            // The range is defined as [start, end) so break if
                            // region start key is greater or equal to end key.
                            break;
                        }
                    }
                    if info.role == StateRole::Leader {
                        let ekey = get_min_end_key(end_key.as_ref(), &region);
                        let skey = get_max_start_key(start_key.as_ref(), &region);
                        assert!(!(skey == ekey && ekey.is_some()), "{:?} {:?}", skey, ekey);
                        let leader = find_peer(region, store_id).unwrap().to_owned();
                        let backup_range = BackupRange {
                            start_key: skey,
                            end_key: ekey,
                            region: region.clone(),
                            leader,
                            is_raw_kv: raw_kv,
                            cf: cf_name,
                        };
                        tx.send(backup_range).unwrap();
                        count += 1;
                        if count >= limit {
                            break;
                        }
                    }
                }
            }),
        );
        if let Err(e) = res {
            // TODO: handle error.
            error!(?e; "backup seek region failed");
        }

        let branges: Vec<_> = rx.iter().collect();
        if let Some(b) = branges.last() {
            // The region's end key is empty means it is the last
            // region, we need to set the `finished` flag here in case
            // we run with `next_start` set to None
            if b.region.get_end_key().is_empty() || b.end_key == self.end_key {
                self.finished = true;
            }
            self.next_start = b.end_key.clone();
        } else {
            self.finished = true;
        }
        branges
    }
}

struct ControlThreadPool {
    size: usize,
    workers: Option<Arc<ThreadPool<TaskCell>>>,
    last_active: Instant,
}

impl ControlThreadPool {
    fn new() -> Self {
        ControlThreadPool {
            size: 0,
            workers: None,
            last_active: Instant::now(),
        }
    }

    fn spawn<F>(&mut self, func: F)
    where
        F: FnOnce() + Send + 'static,
    {
        let workers = self.workers.as_ref().unwrap();
        let w = workers.clone();
        workers.spawn(move |_: &mut Handle<'_>| {
            func();
            // Debug service requires jobs in the old thread pool continue to run even after
            // the pool is recreated. So the pool needs to be ref counted and dropped after
            // task has finished.
            drop(w);
        });
    }

    /// Lazily adjust the thread pool's size
    ///
    /// Resizing if the thread pool need to expend or there
    /// are too many idle threads. Otherwise do nothing.
    fn adjust_with(&mut self, new_size: usize) {
        if self.size >= new_size && self.size - new_size <= 10 {
            return;
        }
        let workers = Arc::new(
            yatp::Builder::new(thd_name!("bkwkr"))
                .max_thread_count(new_size)
                .build_callback_pool(),
        );
        let _ = self.workers.replace(workers);
        self.size = new_size;
        BACKUP_THREAD_POOL_SIZE_GAUGE.set(new_size as i64);
    }

    fn heartbeat(&mut self) {
        self.last_active = Instant::now();
    }

    /// Shutdown the thread pool if it has been idle for a long time.
    fn check_active(&mut self, idle_threshold: Duration) {
        if self.last_active.elapsed() >= idle_threshold {
            self.size = 0;
            if let Some(w) = self.workers.take() {
                let start = Instant::now();
                drop(w);
                slow_log!(start.elapsed(), "backup thread pool shutdown too long");
            }
        }
    }
}

impl<E: Engine, R: RegionInfoProvider + Clone + 'static> Endpoint<E, R> {
    pub fn new(
        store_id: u64,
        engine: E,
        region_info: R,
        db: Arc<DB>,
        config: BackupConfig,
        concurrency_manager: ConcurrencyManager,
    ) -> Endpoint<E, R> {
        Endpoint {
            store_id,
            engine,
            region_info,
            pool: RefCell::new(ControlThreadPool::new()),
            pool_idle_threshold: IDLE_THREADPOOL_DURATION,
            db,
            config_manager: ConfigManager(Arc::new(RwLock::new(config))),
            concurrency_manager,
        }
    }

    pub fn get_config_manager(&self) -> ConfigManager {
        self.config_manager.clone()
    }

    fn spawn_backup_worker(
        &self,
        prs: Arc<Mutex<Progress<R>>>,
        request: Request,
        tx: UnboundedSender<BackupResponse>,
    ) {
        let start_ts = request.start_ts;
        let end_ts = request.end_ts;
        let backup_ts = request.end_ts;
        let engine = self.engine.clone();
        let db = self.db.clone();
        let store_id = self.store_id;
        let concurrency_manager = self.concurrency_manager.clone();
        let batch_size = self.config_manager.0.read().unwrap().batch_size;
        let sst_max_size = self.config_manager.0.read().unwrap().sst_max_size.0;

        // TODO: make it async.
        self.pool.borrow_mut().spawn(move || {
            tikv_alloc::add_thread_memory_accessor();
            let _with_io_type = WithIOType::new(IOType::Export);
            defer!({
                tikv_alloc::remove_thread_memory_accessor();
            });

            // Check if we can open external storage.
            let backend = match create_storage(&request.backend) {
                Ok(backend) => backend,
                Err(err) => {
                    error_unknown!(?err; "backup create storage failed");
                    let mut response = BackupResponse::default();
                    response.set_error(crate::Error::Io(err).into());
                    if let Err(err) = tx.unbounded_send(response) {
                        error_unknown!(?err; "backup failed to send response");
                    }
                    return;
                }
            };

            let storage = LimitedStorage {
                limiter: request.limiter,
                storage: Arc::new(backend),
            };

            loop {
                let (batch, is_raw_kv, cf) = {
                    // Release lock as soon as possible.
                    // It is critical to speed up backup, otherwise workers are
                    // blocked by each other.
                    let mut progress = prs.lock().unwrap();
                    let batch = progress.forward(batch_size);
                    if batch.is_empty() {
                        return;
                    }
                    (batch, progress.is_raw_kv, progress.cf)
                };

                for brange in batch {
                    if request.cancel.load(Ordering::SeqCst) {
                        warn!("backup task has canceled"; "range" => ?brange);
                        return;
                    }
                    // TODO: make file_name unique and short
                    let key = brange.start_key.clone().and_then(|k| {
                        // use start_key sha256 instead of start_key to avoid file name too long os error
                        let input = if is_raw_kv {
                            k.into_encoded()
                        } else {
                            k.into_raw().unwrap()
                        };
                        file_system::sha256(&input).ok().map(hex::encode)
                    });
                    let name = backup_file_name(store_id, &brange.region, key);
                    let ct = to_sst_compression_type(request.compression_type);

                    let (res, start_key, end_key) = if is_raw_kv {
                        (
                            brange.backup_raw_kv_to_file(
                                &engine,
                                db.clone(),
                                &storage,
                                name,
                                cf,
                                ct,
                                request.compression_level,
                            ),
                            brange.start_key.map_or_else(Vec::new, |k| k.into_encoded()),
                            brange.end_key.map_or_else(Vec::new, |k| k.into_encoded()),
                        )
                    } else {
                        let writer_builder = BackupWriterBuilder::new(
                            store_id,
                            storage.limiter.clone(),
                            brange.region.clone(),
                            db.clone(),
                            ct,
                            request.compression_level,
                            sst_max_size,
                        );
                        (
                            brange.backup(
                                writer_builder,
                                &engine,
                                concurrency_manager.clone(),
                                backup_ts,
                                start_ts,
                                &storage,
                            ),
                            brange
                                .start_key
                                .map_or_else(Vec::new, |k| k.into_raw().unwrap()),
                            brange
                                .end_key
                                .map_or_else(Vec::new, |k| k.into_raw().unwrap()),
                        )
                    };

                    let mut response = BackupResponse::default();
                    match res {
                        Err(e) => {
                            error_unknown!(?e; "backup region failed";
                                "region" => ?brange.region,
                                "start_key" => &log_wrappers::Value::key(&start_key),
                                "end_key" => &log_wrappers::Value::key(&end_key),
                            );
                            response.set_error(e.into());
                        }
                        Ok((mut files, stat)) => {
                            debug!("backup region finish";
                            "region" => ?brange.region,
                            "start_key" => &log_wrappers::Value::key(&start_key),
                            "end_key" => &log_wrappers::Value::key(&end_key),
                            "details" => ?stat);

                            for file in files.iter_mut() {
                                if is_raw_kv {
                                    file.set_start_key(start_key.clone());
                                    file.set_end_key(end_key.clone());
                                }
                                file.set_start_version(start_ts.into_inner());
                                file.set_end_version(end_ts.into_inner());
                            }
                            response.set_files(files.into());
                        }
                    }
                    response.set_start_key(start_key);
                    response.set_end_key(end_key);

                    if let Err(e) = tx.unbounded_send(response) {
                        error_unknown!(?e; "backup failed to send response");
                        return;
                    }
                }
            }
        });
    }

    pub fn handle_backup_task(&self, task: Task) {
        let Task { request, resp } = task;
        let is_raw_kv = request.is_raw_kv;
        let start_key = if request.start_key.is_empty() {
            None
        } else {
            // TODO: if is_raw_kv is written everywhere. It need to be simplified.
            if is_raw_kv {
                Some(Key::from_encoded(request.start_key.clone()))
            } else {
                Some(Key::from_raw(&request.start_key))
            }
        };
        let end_key = if request.end_key.is_empty() {
            None
        } else if is_raw_kv {
            Some(Key::from_encoded(request.end_key.clone()))
        } else {
            Some(Key::from_raw(&request.end_key))
        };

        let prs = Arc::new(Mutex::new(Progress::new(
            self.store_id,
            start_key,
            end_key,
            self.region_info.clone(),
            is_raw_kv,
            request.cf,
        )));
        let concurrency = self.config_manager.0.read().unwrap().num_threads;
        self.pool.borrow_mut().adjust_with(concurrency);
        for _ in 0..concurrency {
            self.spawn_backup_worker(prs.clone(), request.clone(), resp.clone());
        }
    }
}

impl<E: Engine, R: RegionInfoProvider + Clone + 'static> Runnable for Endpoint<E, R> {
    type Task = Task;

    fn run(&mut self, task: Task) {
        if task.has_canceled() {
            warn!("backup task has canceled"; "task" => %task);
            return;
        }
        info!("run backup task"; "task" => %task);
        self.handle_backup_task(task);
        self.pool.borrow_mut().heartbeat();
    }
}

impl<E: Engine, R: RegionInfoProvider + Clone + 'static> RunnableWithTimer for Endpoint<E, R> {
    fn on_timeout(&mut self) {
        let pool_idle_duration = Duration::from_millis(self.pool_idle_threshold);
        self.pool.borrow_mut().check_active(pool_idle_duration);
    }

    fn get_interval(&self) -> Duration {
        Duration::from_millis(self.pool_idle_threshold)
    }
}

/// Get the min end key from the given `end_key` and `Region`'s end key.
fn get_min_end_key(end_key: Option<&Key>, region: &Region) -> Option<Key> {
    let region_end = if region.get_end_key().is_empty() {
        None
    } else {
        Some(Key::from_encoded_slice(region.get_end_key()))
    };
    if region.get_end_key().is_empty() {
        end_key.cloned()
    } else if end_key.is_none() {
        region_end
    } else {
        let end_slice = end_key.as_ref().unwrap().as_encoded().as_slice();
        if end_slice < region.get_end_key() {
            end_key.cloned()
        } else {
            region_end
        }
    }
}

/// Get the max start key from the given `start_key` and `Region`'s start key.
fn get_max_start_key(start_key: Option<&Key>, region: &Region) -> Option<Key> {
    let region_start = if region.get_start_key().is_empty() {
        None
    } else {
        Some(Key::from_encoded_slice(region.get_start_key()))
    };
    if start_key.is_none() {
        region_start
    } else {
        let start_slice = start_key.as_ref().unwrap().as_encoded().as_slice();
        if start_slice < region.get_start_key() {
            region_start
        } else {
            start_key.cloned()
        }
    }
}

/// Construct an backup file name based on the given store id, region, range start key and local unix timestamp.
/// A name consists with five parts: store id, region_id, a epoch version, the hash of range start key and timestamp.
/// range start key is used to keep the unique file name for file, to handle different tables exists on the same region.
/// local unix timestamp is used to keep the unique file name for file, to handle receive the same request after connection reset.
pub fn backup_file_name(store_id: u64, region: &Region, key: Option<String>) -> String {
    let start = SystemTime::now();
    let since_the_epoch = start
        .duration_since(UNIX_EPOCH)
        .expect("Time went backwards");
    match key {
        Some(k) => format!(
            "{}_{}_{}_{}_{}",
            store_id,
            region.get_id(),
            region.get_region_epoch().get_version(),
            k,
            since_the_epoch.as_millis()
        ),
        None => format!(
            "{}_{}_{}",
            store_id,
            region.get_id(),
            region.get_region_epoch().get_version()
        ),
    }
}

// convert BackupCompresionType to rocks db DBCompressionType
fn to_sst_compression_type(ct: CompressionType) -> Option<SstCompressionType> {
    match ct {
        CompressionType::Lz4 => Some(SstCompressionType::Lz4),
        CompressionType::Snappy => Some(SstCompressionType::Snappy),
        CompressionType::Zstd => Some(SstCompressionType::Zstd),
        CompressionType::Unknown => None,
    }
}

#[cfg(test)]
pub mod tests {
    use std::path::{Path, PathBuf};
    use std::{fs, thread};

    use engine_traits::MiscExt;
<<<<<<< HEAD
    use external_storage::{make_local_backend, make_noop_backend};
    use file_system::{IOOp, IORateLimiter};
=======
    use external_storage_export::{make_local_backend, make_noop_backend};
    use file_system::{IOOp, WithIORateLimit};
>>>>>>> 4439691d
    use futures::executor::block_on;
    use futures::stream::StreamExt;
    use kvproto::metapb;
    use raftstore::coprocessor::RegionCollector;
    use raftstore::coprocessor::Result as CopResult;
    use raftstore::coprocessor::SeekRegionCallback;
    use raftstore::store::util::new_peer;
    use rand::Rng;
    use tempfile::TempDir;
    use tikv::storage::txn::tests::{must_commit, must_prewrite_put};
    use tikv::storage::{RocksEngine, TestEngineBuilder};
    use tikv_util::config::ReadableSize;
    use tikv_util::worker::Worker;
    use txn_types::SHORT_VALUE_MAX_LEN;

    use super::*;

    #[derive(Clone)]
    pub struct MockRegionInfoProvider {
        regions: Arc<Mutex<RegionCollector>>,
        cancel: Option<Arc<AtomicBool>>,
    }

    impl MockRegionInfoProvider {
        pub fn new() -> Self {
            MockRegionInfoProvider {
                regions: Arc::new(Mutex::new(RegionCollector::new())),
                cancel: None,
            }
        }
        pub fn set_regions(&self, regions: Vec<(Vec<u8>, Vec<u8>, u64)>) {
            let mut map = self.regions.lock().unwrap();
            for (mut start_key, mut end_key, id) in regions {
                if !start_key.is_empty() {
                    start_key = Key::from_raw(&start_key).into_encoded();
                }
                if !end_key.is_empty() {
                    end_key = Key::from_raw(&end_key).into_encoded();
                }
                let mut r = metapb::Region::default();
                r.set_id(id);
                r.set_start_key(start_key.clone());
                r.set_end_key(end_key);
                r.mut_peers().push(new_peer(1, 1));
                map.create_region(r, StateRole::Leader);
            }
        }
        fn canecl_on_seek(&mut self, cancel: Arc<AtomicBool>) {
            self.cancel = Some(cancel);
        }
    }

    impl RegionInfoProvider for MockRegionInfoProvider {
        fn seek_region(&self, from: &[u8], callback: SeekRegionCallback) -> CopResult<()> {
            let from = from.to_vec();
            let regions = self.regions.lock().unwrap();
            if let Some(c) = self.cancel.as_ref() {
                c.store(true, Ordering::SeqCst);
            }
            regions.handle_seek_region(from, callback);
            Ok(())
        }
    }

    pub fn new_endpoint() -> (TempDir, Endpoint<RocksEngine, MockRegionInfoProvider>) {
        new_endpoint_with_limiter(None)
    }

    pub fn new_endpoint_with_limiter(
        limiter: Option<Arc<IORateLimiter>>,
    ) -> (TempDir, Endpoint<RocksEngine, MockRegionInfoProvider>) {
        let temp = TempDir::new().unwrap();
        let rocks = TestEngineBuilder::new()
            .path(temp.path())
            .cfs(&[
                engine_traits::CF_DEFAULT,
                engine_traits::CF_LOCK,
                engine_traits::CF_WRITE,
            ])
            .io_rate_limiter(limiter)
            .build()
            .unwrap();
        let concurrency_manager = ConcurrencyManager::new(1.into());
        let db = rocks.get_rocksdb().get_sync_db();
        (
            temp,
            Endpoint::new(
                1,
                rocks,
                MockRegionInfoProvider::new(),
                db,
                BackupConfig {
                    num_threads: 4,
                    batch_size: 8,
                    sst_max_size: ReadableSize::mb(144),
                },
                concurrency_manager,
            ),
        )
    }

    pub fn check_response<F>(rx: UnboundedReceiver<BackupResponse>, check: F)
    where
        F: FnOnce(Option<BackupResponse>),
    {
        let rx = rx.fuse();
        let (resp, rx) = block_on(rx.into_future());
        check(resp);
        let (none, _rx) = block_on(rx.into_future());
        assert!(none.is_none(), "{:?}", none);
    }

    fn make_unique_dir(path: &Path) -> PathBuf {
        let uid: u64 = rand::thread_rng().gen();
        let tmp_suffix = format!("{:016x}", uid);
        let unique = path.join(tmp_suffix);
        fs::create_dir_all(&unique).unwrap();
        unique
    }

    #[test]
    fn test_control_thread_pool_adjust_keep_tasks() {
        use std::thread::sleep;

        let counter = Arc::new(AtomicU32::new(0));
        let mut pool = ControlThreadPool::new();
        pool.adjust_with(3);

        for i in 0..8 {
            let ctr = counter.clone();
            pool.spawn(move || {
                sleep(Duration::from_millis(100));
                ctr.fetch_or(1 << i, Ordering::SeqCst);
            });
        }

        sleep(Duration::from_millis(150));
        pool.adjust_with(4);

        for i in 8..16 {
            let ctr = counter.clone();
            pool.spawn(move || {
                sleep(Duration::from_millis(100));
                ctr.fetch_or(1 << i, Ordering::SeqCst);
            });
        }

        sleep(Duration::from_millis(250));
        assert_eq!(counter.load(Ordering::SeqCst), 0xffff);
    }

    #[test]
    fn test_seek_range() {
        let (_tmp, endpoint) = new_endpoint();

        endpoint.region_info.set_regions(vec![
            (b"".to_vec(), b"1".to_vec(), 1),
            (b"1".to_vec(), b"2".to_vec(), 2),
            (b"3".to_vec(), b"4".to_vec(), 3),
            (b"7".to_vec(), b"9".to_vec(), 4),
            (b"9".to_vec(), b"".to_vec(), 5),
        ]);
        // Test seek backup range.
        let test_seek_backup_range =
            |start_key: &[u8], end_key: &[u8], expect: Vec<(&[u8], &[u8])>| {
                let start_key = if start_key.is_empty() {
                    None
                } else {
                    Some(Key::from_raw(start_key))
                };
                let end_key = if end_key.is_empty() {
                    None
                } else {
                    Some(Key::from_raw(end_key))
                };
                let mut prs = Progress::new(
                    endpoint.store_id,
                    start_key,
                    end_key,
                    endpoint.region_info.clone(),
                    false,
                    engine_traits::CF_DEFAULT,
                );

                let mut ranges = Vec::with_capacity(expect.len());
                while ranges.len() != expect.len() {
                    let n = (rand::random::<usize>() % 3) + 1;
                    let mut r = prs.forward(n);
                    // The returned backup ranges should <= n
                    assert!(r.len() <= n);

                    if r.is_empty() {
                        // if return a empty vec then the progress is finished
                        assert_eq!(
                            ranges.len(),
                            expect.len(),
                            "got {:?}, expect {:?}",
                            ranges,
                            expect
                        );
                    }
                    ranges.append(&mut r);
                }

                for (a, b) in ranges.into_iter().zip(expect) {
                    assert_eq!(
                        a.start_key.map_or_else(Vec::new, |k| k.into_raw().unwrap()),
                        b.0
                    );
                    assert_eq!(
                        a.end_key.map_or_else(Vec::new, |k| k.into_raw().unwrap()),
                        b.1
                    );
                }
            };

        // Test whether responses contain correct range.
        #[allow(clippy::blocks_in_if_conditions)]
        let test_handle_backup_task_range =
            |start_key: &[u8], end_key: &[u8], expect: Vec<(&[u8], &[u8])>| {
                let tmp = TempDir::new().unwrap();
                let backend = make_local_backend(tmp.path());
                let (tx, rx) = unbounded();
                let task = Task {
                    request: Request {
                        start_key: start_key.to_vec(),
                        end_key: end_key.to_vec(),
                        start_ts: 1.into(),
                        end_ts: 1.into(),
                        backend,
                        limiter: Limiter::new(INFINITY),
                        cancel: Arc::default(),
                        is_raw_kv: false,
                        cf: engine_traits::CF_DEFAULT,
                        compression_type: CompressionType::Unknown,
                        compression_level: 0,
                    },
                    resp: tx,
                };
                endpoint.handle_backup_task(task);
                let resps: Vec<_> = block_on(rx.collect());
                for a in &resps {
                    assert!(
                        expect
                            .iter()
                            .any(|b| { a.get_start_key() == b.0 && a.get_end_key() == b.1 }),
                        "{:?} {:?}",
                        resps,
                        expect
                    );
                }
                assert_eq!(resps.len(), expect.len());
            };

        // Backup range from case.0 to case.1,
        // the case.2 is the expected results.
        type Case<'a> = (&'a [u8], &'a [u8], Vec<(&'a [u8], &'a [u8])>);

        let case: Vec<Case> = vec![
            (b"", b"1", vec![(b"", b"1")]),
            (b"", b"2", vec![(b"", b"1"), (b"1", b"2")]),
            (b"1", b"2", vec![(b"1", b"2")]),
            (b"1", b"3", vec![(b"1", b"2")]),
            (b"1", b"4", vec![(b"1", b"2"), (b"3", b"4")]),
            (b"4", b"6", vec![]),
            (b"4", b"5", vec![]),
            (b"2", b"7", vec![(b"3", b"4")]),
            (b"7", b"8", vec![(b"7", b"8")]),
            (b"3", b"", vec![(b"3", b"4"), (b"7", b"9"), (b"9", b"")]),
            (b"5", b"", vec![(b"7", b"9"), (b"9", b"")]),
            (b"7", b"", vec![(b"7", b"9"), (b"9", b"")]),
            (b"8", b"91", vec![(b"8", b"9"), (b"9", b"91")]),
            (b"8", b"", vec![(b"8", b"9"), (b"9", b"")]),
            (
                b"",
                b"",
                vec![
                    (b"", b"1"),
                    (b"1", b"2"),
                    (b"3", b"4"),
                    (b"7", b"9"),
                    (b"9", b""),
                ],
            ),
        ];
        for (start_key, end_key, ranges) in case {
            test_seek_backup_range(start_key, end_key, ranges.clone());
            test_handle_backup_task_range(start_key, end_key, ranges);
        }
    }

    #[test]
    fn test_handle_backup_task() {
        let limiter = Arc::new(IORateLimiter::new_for_test());
        let stats = limiter.statistics().unwrap();
        let (tmp, endpoint) = new_endpoint_with_limiter(Some(limiter));
        let engine = endpoint.engine.clone();

        endpoint
            .region_info
            .set_regions(vec![(b"".to_vec(), b"5".to_vec(), 1)]);

        let mut ts = TimeStamp::new(1);
        let mut alloc_ts = || *ts.incr();
        let mut backup_tss = vec![];
        // Multi-versions for key 0..9.
        for len in &[SHORT_VALUE_MAX_LEN - 1, SHORT_VALUE_MAX_LEN * 2] {
            for i in 0..10u8 {
                let start = alloc_ts();
                let commit = alloc_ts();
                let key = format!("{}", i);
                must_prewrite_put(
                    &engine,
                    key.as_bytes(),
                    &vec![i; *len],
                    key.as_bytes(),
                    start,
                );
                must_commit(&engine, key.as_bytes(), start, commit);
                backup_tss.push((alloc_ts(), len));
            }
        }
        // flush to disk so that read requests can be traced by TiKV limiter.
        engine
            .get_rocksdb()
            .flush_cf(engine_traits::CF_DEFAULT, true /*sync*/)
            .unwrap();
        engine
            .get_rocksdb()
            .flush_cf(engine_traits::CF_WRITE, true /*sync*/)
            .unwrap();

        // TODO: check key number for each snapshot.
        let limiter = Limiter::new(10.0 * 1024.0 * 1024.0 /* 10 MB/s */);
        for (ts, len) in backup_tss {
            stats.reset();
            let mut req = BackupRequest::default();
            req.set_start_key(vec![]);
            req.set_end_key(vec![b'5']);
            req.set_start_version(0);
            req.set_end_version(ts.into_inner());
            let (tx, rx) = unbounded();

            let tmp1 = make_unique_dir(tmp.path());
            req.set_storage_backend(make_local_backend(&tmp1));
            if len % 2 == 0 {
                req.set_rate_limit(10 * 1024 * 1024);
            }
            let (mut task, _) = Task::new(req, tx).unwrap();
            if len % 2 == 0 {
                // Make sure the rate limiter is set.
                assert!(task.request.limiter.speed_limit().is_finite());
                // Share the same rate limiter.
                task.request.limiter = limiter.clone();
            }
            endpoint.handle_backup_task(task);
            let (resp, rx) = block_on(rx.into_future());
            let resp = resp.unwrap();
            assert!(!resp.has_error(), "{:?}", resp);
            let file_len = if *len <= SHORT_VALUE_MAX_LEN { 1 } else { 2 };
            let files = resp.get_files();
            info!("{:?}", files);
            assert_eq!(
                files.len(),
                file_len, /* default and write */
                "{:?}",
                resp
            );
            let (none, _rx) = block_on(rx.into_future());
            assert!(none.is_none(), "{:?}", none);
            assert_eq!(stats.fetch(IOType::Export, IOOp::Write), 0);
            assert_ne!(stats.fetch(IOType::Export, IOOp::Read), 0);
        }
    }

    #[test]
    fn test_scan_error() {
        let (tmp, endpoint) = new_endpoint();
        let engine = endpoint.engine.clone();

        endpoint
            .region_info
            .set_regions(vec![(b"".to_vec(), b"5".to_vec(), 1)]);

        let mut ts: TimeStamp = 1.into();
        let mut alloc_ts = || *ts.incr();
        let start = alloc_ts();
        let key = format!("{}", start);
        must_prewrite_put(
            &engine,
            key.as_bytes(),
            key.as_bytes(),
            key.as_bytes(),
            start,
        );

        let now = alloc_ts();
        let mut req = BackupRequest::default();
        req.set_start_key(vec![]);
        req.set_end_key(vec![b'5']);
        req.set_start_version(now.into_inner());
        req.set_end_version(now.into_inner());
        req.set_concurrency(4);
        let tmp1 = make_unique_dir(tmp.path());
        req.set_storage_backend(make_local_backend(&tmp1));
        let (tx, rx) = unbounded();
        let (task, _) = Task::new(req.clone(), tx).unwrap();
        endpoint.handle_backup_task(task);
        check_response(rx, |resp| {
            let resp = resp.unwrap();
            assert!(resp.get_error().has_kv_error(), "{:?}", resp);
            assert!(resp.get_error().get_kv_error().has_locked(), "{:?}", resp);
            assert_eq!(resp.get_files().len(), 0, "{:?}", resp);
        });

        // Commit the perwrite.
        let commit = alloc_ts();
        must_commit(&engine, key.as_bytes(), start, commit);

        // Test whether it can correctly convert not leader to region error.
        engine.trigger_not_leader();
        let now = alloc_ts();
        req.set_start_version(now.into_inner());
        req.set_end_version(now.into_inner());
        let tmp2 = make_unique_dir(tmp.path());
        req.set_storage_backend(make_local_backend(&tmp2));
        let (tx, rx) = unbounded();
        let (task, _) = Task::new(req, tx).unwrap();
        endpoint.handle_backup_task(task);
        check_response(rx, |resp| {
            let resp = resp.unwrap();
            assert!(resp.get_error().has_region_error(), "{:?}", resp);
            assert!(
                resp.get_error().get_region_error().has_not_leader(),
                "{:?}",
                resp
            );
        });
    }

    #[test]
    fn test_cancel() {
        let (temp, mut endpoint) = new_endpoint();
        let engine = endpoint.engine.clone();

        endpoint
            .region_info
            .set_regions(vec![(b"".to_vec(), b"5".to_vec(), 1)]);

        let mut ts: TimeStamp = 1.into();
        let mut alloc_ts = || *ts.incr();
        let start = alloc_ts();
        let key = format!("{}", start);
        must_prewrite_put(
            &engine,
            key.as_bytes(),
            key.as_bytes(),
            key.as_bytes(),
            start,
        );
        // Commit the perwrite.
        let commit = alloc_ts();
        must_commit(&engine, key.as_bytes(), start, commit);

        let now = alloc_ts();
        let mut req = BackupRequest::default();
        req.set_start_key(vec![]);
        req.set_end_key(vec![]);
        req.set_start_version(now.into_inner());
        req.set_end_version(now.into_inner());
        req.set_concurrency(4);
        req.set_storage_backend(make_local_backend(temp.path()));

        // Cancel the task before starting the task.
        let (tx, rx) = unbounded();
        let (task, cancel) = Task::new(req.clone(), tx).unwrap();
        // Cancel the task.
        cancel.store(true, Ordering::SeqCst);
        endpoint.handle_backup_task(task);
        check_response(rx, |resp| {
            assert!(resp.is_none());
        });

        // Cancel the task during backup.
        let (tx, rx) = unbounded();
        let (task, cancel) = Task::new(req, tx).unwrap();
        endpoint.region_info.canecl_on_seek(cancel);
        endpoint.handle_backup_task(task);
        check_response(rx, |resp| {
            assert!(resp.is_none());
        });
    }

    #[test]
    fn test_busy() {
        let (_tmp, endpoint) = new_endpoint();
        let engine = endpoint.engine.clone();

        endpoint
            .region_info
            .set_regions(vec![(b"".to_vec(), b"5".to_vec(), 1)]);

        let mut req = BackupRequest::default();
        req.set_start_key(vec![]);
        req.set_end_key(vec![]);
        req.set_start_version(1);
        req.set_end_version(1);
        req.set_concurrency(4);
        req.set_storage_backend(make_noop_backend());

        let (tx, rx) = unbounded();
        let (task, _) = Task::new(req, tx).unwrap();
        // Pause the engine 6 seconds to trigger Timeout error.
        // The Timeout error is translated to server is busy.
        engine.pause(Duration::from_secs(6));
        endpoint.handle_backup_task(task);
        check_response(rx, |resp| {
            let resp = resp.unwrap();
            assert!(resp.get_error().has_region_error(), "{:?}", resp);
            assert!(
                resp.get_error().get_region_error().has_server_is_busy(),
                "{:?}",
                resp
            );
        });
    }

    #[test]
    fn test_adjust_thread_pool_size() {
        let (_tmp, endpoint) = new_endpoint();
        endpoint
            .region_info
            .set_regions(vec![(b"".to_vec(), b"".to_vec(), 1)]);

        let mut req = BackupRequest::default();
        req.set_start_key(vec![]);
        req.set_end_key(vec![]);
        req.set_start_version(1);
        req.set_end_version(1);
        req.set_storage_backend(make_noop_backend());

        let (tx, _) = unbounded();

        // expand thread pool is needed
        endpoint.get_config_manager().set_num_threads(15);
        let (task, _) = Task::new(req.clone(), tx.clone()).unwrap();
        endpoint.handle_backup_task(task);
        assert!(endpoint.pool.borrow().size == 15);

        // shrink thread pool only if there are too many idle threads
        endpoint.get_config_manager().set_num_threads(10);
        let (task, _) = Task::new(req.clone(), tx.clone()).unwrap();
        endpoint.handle_backup_task(task);
        assert!(endpoint.pool.borrow().size == 15);

        endpoint.get_config_manager().set_num_threads(3);
        let (task, _) = Task::new(req, tx).unwrap();
        endpoint.handle_backup_task(task);
        assert!(endpoint.pool.borrow().size == 3);
    }

    pub struct EndpointWrapper<E: Engine, R: RegionInfoProvider + Clone + 'static> {
        inner: Arc<Mutex<Endpoint<E, R>>>,
    }
    impl<E: Engine, R: RegionInfoProvider + Clone + 'static> Runnable for EndpointWrapper<E, R> {
        type Task = Task;

        fn run(&mut self, task: Task) {
            self.inner.lock().unwrap().run(task);
        }
    }

    impl<E: Engine, R: RegionInfoProvider + Clone + 'static> RunnableWithTimer
        for EndpointWrapper<E, R>
    {
        fn on_timeout(&mut self) {
            self.inner.lock().unwrap().on_timeout();
        }

        fn get_interval(&self) -> Duration {
            self.inner.lock().unwrap().get_interval()
        }
    }

    #[test]
    fn test_thread_pool_shutdown_when_idle() {
        let (_tmp, mut endpoint) = new_endpoint();

        // set the idle threshold to 100ms
        endpoint.pool_idle_threshold = 100;
        let endpoint = Arc::new(Mutex::new(endpoint));
        let worker = Worker::new("endpoint");
        let scheduler = {
            let inner = endpoint.clone();
            worker.start_with_timer("endpoint", EndpointWrapper { inner })
        };

        let mut req = BackupRequest::default();
        req.set_start_key(vec![]);
        req.set_end_key(vec![]);
        req.set_start_version(1);
        req.set_end_version(1);
        req.set_storage_backend(make_noop_backend());

        endpoint
            .lock()
            .unwrap()
            .get_config_manager()
            .set_num_threads(10);

        let (tx, resp_rx) = unbounded();
        let (task, _) = Task::new(req, tx).unwrap();

        // if not task arrive after create the thread pool is empty
        assert_eq!(endpoint.lock().unwrap().pool.borrow().size, 0);

        scheduler.schedule(task).unwrap();
        // wait until the task finish
        let _ = block_on(resp_rx.into_future());
        assert_eq!(endpoint.lock().unwrap().pool.borrow().size, 10);

        // thread pool not yet shutdown
        thread::sleep(Duration::from_millis(50));
        assert_eq!(endpoint.lock().unwrap().pool.borrow().size, 10);

        // thread pool shutdown if not task arrive more than 100ms
        thread::sleep(Duration::from_millis(160));
        assert_eq!(endpoint.lock().unwrap().pool.borrow().size, 0);
    }
    // TODO: region err in txn(engine(request))
}<|MERGE_RESOLUTION|>--- conflicted
+++ resolved
@@ -945,13 +945,8 @@
     use std::{fs, thread};
 
     use engine_traits::MiscExt;
-<<<<<<< HEAD
-    use external_storage::{make_local_backend, make_noop_backend};
+    use external_storage_export::{make_local_backend, make_noop_backend};
     use file_system::{IOOp, IORateLimiter};
-=======
-    use external_storage_export::{make_local_backend, make_noop_backend};
-    use file_system::{IOOp, WithIORateLimit};
->>>>>>> 4439691d
     use futures::executor::block_on;
     use futures::stream::StreamExt;
     use kvproto::metapb;
