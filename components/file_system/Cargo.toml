--- conflicted
+++ resolved
@@ -10,14 +10,12 @@
 [dependencies]
 collections = { path = "../collections" }
 crc32fast = "1.2"
-collections = { path = "../collections" }
 futures = "0.3"
 fs2 = "0.4"
 lazy_static = "1.3"
 libc = "0.2"
 nix = "0.19"
 openssl = "0.10"
-<<<<<<< HEAD
 parking_lot = "0.11"
 prometheus = { version = "0.10", features = ["nightly"] }
 prometheus-static-metric = "0.4"
@@ -26,13 +24,6 @@
 time = "0.1"
 tokio = { version = "0.2", features = ["time", "sync"] }
 variant_count = "1.0.0"
-=======
-prometheus = { version = "0.10", features = ["nightly"] }
-prometheus-static-metric = "0.4"
-tikv_alloc = { path = "../tikv_alloc" }
-variant_count = "1.0.0"
-
->>>>>>> 1f7f26f6
 
 [dev-dependencies]
 rand = "0.7"
