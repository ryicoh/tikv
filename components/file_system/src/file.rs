--- conflicted
+++ resolved
@@ -209,14 +209,10 @@
 
     #[test]
     fn test_instrumented_file() {
-<<<<<<< HEAD
-        let limiter = Arc::new(IORateLimiter::new(None));
+        let recorder = Arc::new(BytesRecorder::new());
+        let limiter = Arc::new(IORateLimiter::new(Some(recorder.clone())));
         limiter.set_bytes_per_sec(IOType::Other, None /*IOOp*/, 1);
         set_io_rate_limiter(Some(limiter));
-=======
-        let recorder = Arc::new(BytesRecorder::new());
-        set_io_rate_limiter(IORateLimiter::new(1, Some(recorder.clone())));
->>>>>>> 1f7f26f6
 
         let tmp_dir = TempDir::new().unwrap();
         let tmp_file = tmp_dir.path().join("instrumented.txt");
