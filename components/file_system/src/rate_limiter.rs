--- conflicted
+++ resolved
@@ -255,11 +255,8 @@
             }
         };
         if wait > MAX_WAIT_DURATION_PER_REQUEST {
-<<<<<<< HEAD
-=======
             // Long wait duration could freeze request thread not to react to latest budgets
             // adjustment. Exit early by returning partial quotas.
->>>>>>> a3f050bb
             amount = std::cmp::max(
                 (MAX_WAIT_DURATION_PER_REQUEST.as_secs_f32() * amount as f32 / wait.as_secs_f32())
                     as usize,
@@ -347,10 +344,7 @@
             // Reserve some of next epoch's budgets to serve pending bytes.
             let to_serve_pending_bytes = std::cmp::min(locked.pending_bytes[p], limit);
             locked.pending_bytes[p] -= to_serve_pending_bytes;
-<<<<<<< HEAD
-=======
             // Update throughput estimation over recent epochs.
->>>>>>> a3f050bb
             let bytes_through = served_by_skipped_epochs
                 + std::cmp::min(
                     self.bytes_through[p].swap(to_serve_pending_bytes, Ordering::Relaxed),
@@ -360,11 +354,7 @@
             locked.history_bytes[p] =
                 std::cmp::max(locked.history_bytes[p], bytes_through_per_epoch);
             if locked.history_epoch_count_mul_16 >= (UPDATE_BUDGETS_EVERY_N_EPOCHS << 4) {
-<<<<<<< HEAD
-                // Raw IO flow could be too spiky to converge. Use average over
-=======
                 // Raw IO flow could be too spiky to converge. Use max over
->>>>>>> a3f050bb
                 // `UPDATE_BUDGETS_EVERY_N_EPOCHS` to re-allocate budgets.
                 let estimated_bytes_through = std::mem::replace(&mut locked.history_bytes[p], 0);
                 locked.history_epoch_count_mul_16 = 0;
