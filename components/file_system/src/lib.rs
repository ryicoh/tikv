--- conflicted
+++ resolved
@@ -1,11 +1,7 @@
 // Copyright 2020 TiKV Project Authors. Licensed under Apache-2.0.
 
-<<<<<<< HEAD
-#![feature(core_intrinsics)]
+#![feature(test)]
 #![feature(option_result_contains)]
-=======
->>>>>>> 20b0e95a
-#![feature(test)]
 
 #[macro_use]
 extern crate lazy_static;
@@ -17,25 +13,15 @@
 mod file;
 mod iosnoop;
 mod metrics;
-<<<<<<< HEAD
-mod metrics_task;
-=======
 mod metrics_manager;
->>>>>>> 20b0e95a
 mod rate_limiter;
 
 pub use file::{File, OpenOptions};
 pub use iosnoop::{get_io_type, init_io_snooper, set_io_type};
-<<<<<<< HEAD
-pub use metrics_task::{BytesFetcher, MetricsTask};
-pub use rate_limiter::{
-    get_io_rate_limiter, set_io_rate_limiter, BytesCalibrator, IORateLimiter, IOStats,
-=======
 pub use metrics_manager::{BytesFetcher, MetricsManager};
 pub use rate_limiter::{
-    get_io_rate_limiter, set_io_rate_limiter, IORateLimiter, IORateLimiterStatistics,
->>>>>>> 20b0e95a
-    WithIORateLimiter,
+    get_io_rate_limiter, set_io_rate_limiter, BytesCalibrator, IORateLimiter,
+    IORateLimiterStatistics, WithIORateLimiter,
 };
 
 pub use std::fs::{
@@ -94,18 +80,11 @@
     }
 }
 
-<<<<<<< HEAD
-#[derive(Debug, Copy, Clone)]
-pub struct IOBytes {
-    read: i64,
-    write: i64,
-=======
 #[repr(C)]
 #[derive(Debug, Copy, Clone)]
 pub struct IOBytes {
     read: u64,
     write: u64,
->>>>>>> 20b0e95a
 }
 
 impl Default for IOBytes {
@@ -119,9 +98,8 @@
 
     fn sub(self, other: Self) -> Self::Output {
         Self {
-<<<<<<< HEAD
-            read: self.read - other.read,
-            write: self.write - other.write,
+            read: self.read.saturating_sub(other.read),
+            write: self.write.saturating_sub(other.write),
         }
     }
 }
@@ -193,14 +171,6 @@
     }
 }
 
-=======
-            read: self.read.saturating_sub(other.read),
-            write: self.write.saturating_sub(other.write),
-        }
-    }
-}
-
->>>>>>> 20b0e95a
 /// Indicates how large a buffer to pre-allocate before reading the entire file.
 fn initial_buffer_size(file: &File) -> io::Result<usize> {
     // Allocate one extra byte so the buffer doesn't need to grow before the
