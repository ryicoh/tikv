--- conflicted
+++ resolved
@@ -22,11 +22,7 @@
     IO_TYPE.with(|io_type| io_type.get())
 }
 
-<<<<<<< HEAD
-pub fn flush_io_latency_metrics() {}
-=======
 pub(crate) fn flush_io_latency_metrics() {}
->>>>>>> 20b0e95a
 
 pub(crate) fn fetch_io_bytes(_io_type: IOType) -> IOBytes {
     IOBytes::default()
