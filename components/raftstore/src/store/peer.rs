// Copyright 2016 TiKV Project Authors. Licensed under Apache-2.0.

use std::cell::RefCell;
use std::collections::VecDeque;
use std::sync::atomic::{AtomicUsize, Ordering};
use std::sync::{atomic, Arc, Mutex};
use std::time::{Duration, Instant};
use std::{cmp, mem, u64, usize};

use engine_rocks::{RocksEngine, RocksSnapshot};
use engine_traits::{KvEngine, KvEngines, Peekable, Snapshot, WriteBatchExt, WriteOptions};
use kvproto::metapb;
use kvproto::pdpb::PeerStats;
use kvproto::raft_cmdpb::{
    self, AdminCmdType, AdminResponse, CmdType, CommitMergeRequest, RaftCmdRequest,
    RaftCmdResponse, ReadIndexResponse, Request, Response, TransferLeaderRequest,
    TransferLeaderResponse,
};
use kvproto::raft_serverpb::{
    ExtraMessage, ExtraMessageType, MergeState, PeerState, RaftApplyState, RaftMessage,
};
use kvproto::replication_modepb::{
    DrAutoSyncState, RegionReplicationState, RegionReplicationStatus, ReplicationMode,
};
use protobuf::Message;
use raft::eraftpb::{self, ConfChangeType, EntryType, MessageType};
use raft::{
    self, Progress, ProgressState, RawNode, Ready, SnapshotStatus, StateRole, INVALID_INDEX,
    NO_LIMIT,
};
use smallvec::SmallVec;
use time::Timespec;
use uuid::Uuid;

use crate::coprocessor::{CoprocessorHost, RegionChangeEvent};
use crate::store::fsm::apply::CatchUpLogs;
use crate::store::fsm::store::BlockableTransport;
use crate::store::fsm::store::PollContext;
use crate::store::fsm::{apply, Apply, ApplyMetrics, ApplyTask, GroupState, Proposal};
use crate::store::worker::{ReadDelegate, ReadProgress, RegionTask};
use crate::store::{
    Callback, Config, GlobalReplicationState, PdTask, ReadResponse, RegionSnapshot,
};
use crate::{Error, Result};
use pd_client::INVALID_ID;
use tikv_util::collections::{HashMap, HashSet};
use tikv_util::time::Instant as UtilInstant;
use tikv_util::time::{duration_to_sec, monotonic_raw_now};
use tikv_util::worker::Scheduler;

use super::cmd_resp;
use super::local_metrics::{RaftMessageMetrics, RaftReadyMetrics};
use super::metrics::*;
use super::peer_storage::{
    write_peer_state, ApplySnapResult, CheckApplyingSnapStatus, InvokeContext, PeerStorage,
};
use super::read_queue::{ReadIndexQueue, ReadIndexRequest};
use super::transport::Transport;
use super::util::{self, check_region_epoch, is_initial_msg, Lease, LeaseState};
use super::DestroyPeerJob;

const SHRINK_CACHE_CAPACITY: usize = 64;
const MIN_BCAST_WAKE_UP_INTERVAL: u64 = 1_000; // 1s

/// The returned states of the peer after checking whether it is stale
#[derive(Debug, PartialEq, Eq)]
pub enum StaleState {
    Valid,
    ToValidate,
    LeaderMissing,
}

struct ProposalQueue<S>
where
    S: Snapshot,
{
    queue: VecDeque<Proposal<S>>,
}

impl<S: Snapshot> ProposalQueue<S> {
    fn new() -> ProposalQueue<S> {
        ProposalQueue {
            queue: VecDeque::new(),
        }
    }

    fn find_propose_time(&self, index: u64, term: u64) -> Option<Timespec> {
        for p in self.queue.iter() {
            if p.index == index && p.term == term {
                return Some(p.renew_lease_time.unwrap());
            }
        }
        None
    }

    // Return all proposals that before (and included) the proposal
    // at the given term and index
    fn take(&mut self, index: u64, term: u64) -> Vec<Proposal<S>> {
        let mut propos = Vec::new();
        while let Some(p) = self.queue.pop_front() {
            // Comparing the term first then the index, because the term is
            // increasing among all log entries and the index is increasing
            // inside a given term
            if (p.term, p.index) > (term, index) {
                self.queue.push_front(p);
                break;
            }
            if !p.cb.is_none() {
                propos.push(p);
            }
        }
        propos
    }

    fn push(&mut self, p: Proposal<S>) {
        self.queue.push_back(p);
    }

    fn gc(&mut self) {
        if self.queue.capacity() > SHRINK_CACHE_CAPACITY && self.queue.len() < SHRINK_CACHE_CAPACITY
        {
            self.queue.shrink_to_fit();
        }
    }
}

bitflags! {
    // TODO: maybe declare it as protobuf struct is better.
    /// A bitmap contains some useful flags when dealing with `eraftpb::Entry`.
    pub struct ProposalContext: u8 {
        const SYNC_LOG       = 0b0000_0001;
        const SPLIT          = 0b0000_0010;
        const PREPARE_MERGE  = 0b0000_0100;
    }
}

impl ProposalContext {
    /// Converts itself to a vector.
    pub fn to_vec(self) -> Vec<u8> {
        if self.is_empty() {
            return vec![];
        }
        let ctx = self.bits();
        vec![ctx]
    }

    /// Initializes a `ProposalContext` from a byte slice.
    pub fn from_bytes(ctx: &[u8]) -> ProposalContext {
        if ctx.is_empty() {
            ProposalContext::empty()
        } else if ctx.len() == 1 {
            ProposalContext::from_bits_truncate(ctx[0])
        } else {
            panic!("invalid ProposalContext {:?}", ctx);
        }
    }
}

/// `ConsistencyState` is used for consistency check.
pub struct ConsistencyState {
    pub last_check_time: Instant,
    // (computed_result_or_to_be_verified, index, hash)
    pub index: u64,
    pub hash: Vec<u8>,
}

/// Statistics about raft peer.
#[derive(Default, Clone)]
pub struct PeerStat {
    pub written_bytes: u64,
    pub written_keys: u64,
}

#[derive(Default, Debug, Clone, Copy)]
pub struct CheckTickResult {
    leader: bool,
    up_to_date: bool,
}

pub struct Peer {
    /// The ID of the Region which this Peer belongs to.
    region_id: u64,
    // TODO: remove it once panic!() support slog fields.
    /// Peer_tag, "[region <region_id>] <peer_id>"
    pub tag: String,
    /// The Peer meta information.
    pub peer: metapb::Peer,

    /// The Raft state machine of this Peer.
    pub raft_group: RawNode<PeerStorage<RocksEngine, RocksEngine>>,
    /// The cache of meta information for Region's other Peers.
    peer_cache: RefCell<HashMap<u64, metapb::Peer>>,
    /// Record the last instant of each peer's heartbeat response.
    pub peer_heartbeats: HashMap<u64, Instant>,

    proposals: ProposalQueue<RocksSnapshot>,
    leader_missing_time: Option<Instant>,
    leader_lease: Lease,
    pending_reads: ReadIndexQueue,

    /// If it fails to send messages to leader.
    pub leader_unreachable: bool,
    /// Indicates whether the peer should be woken up.
    pub should_wake_up: bool,
    /// Whether this peer is destroyed asynchronously.
    /// If it's true,
    /// 1. when merging, its data in storeMeta will be removed early by the target peer.
    /// 2. all read requests must be rejected.
    pub pending_remove: bool,
    /// If a snapshot is being applied asynchronously, messages should not be sent.
    pending_messages: Vec<eraftpb::Message>,

    /// Record the instants of peers being added into the configuration.
    /// Remove them after they are not pending any more.
    pub peers_start_pending_time: Vec<(u64, Instant)>,
    /// A inaccurate cache about which peer is marked as down.
    down_peer_ids: Vec<u64>,

    /// An inaccurate difference in region size since last reset.
    /// It is used to decide whether split check is needed.
    pub size_diff_hint: u64,
    /// The count of deleted keys since last reset.
    delete_keys_hint: u64,
    /// An inaccurate difference in region size after compaction.
    /// It is used to trigger check split to update approximate size and keys after space reclamation
    /// of deleted entries.
    pub compaction_declined_bytes: u64,
    /// Approximate size of the region.
    pub approximate_size: Option<u64>,
    /// Approximate keys of the region.
    pub approximate_keys: Option<u64>,

    /// The state for consistency check.
    pub consistency_state: ConsistencyState,

    /// The counter records pending snapshot requests.
    pub pending_request_snapshot_count: Arc<AtomicUsize>,
    /// The index of last scheduled committed raft log.
    pub last_applying_idx: u64,
    /// The index of last compacted raft log. It is used for the next compact log task.
    pub last_compacted_idx: u64,
    /// The index of the latest urgent proposal index.
    last_urgent_proposal_idx: u64,
    /// The index of the latest committed split command.
    last_committed_split_idx: u64,
    /// Approximate size of logs that is applied but not compacted yet.
    pub raft_log_size_hint: u64,

    /// The index of the latest proposed prepare merge command.
    last_proposed_prepare_merge_idx: u64,
    /// The index of the latest committed prepare merge command.
    last_committed_prepare_merge_idx: u64,
    /// The merge related state. It indicates this Peer is in merging.
    pub pending_merge_state: Option<MergeState>,
    /// The rollback merge proposal can be proposed only when the number
    /// of peers is greater than the majority of all peers.
    /// There are more details in the annotation above
    /// `test_node_merge_write_data_to_source_region_after_merging`
    /// The peers who want to rollback merge
    pub want_rollback_merge_peers: HashSet<u64>,
    /// source region is catching up logs for merge
    pub catch_up_logs: Option<CatchUpLogs>,

    /// Write Statistics for PD to schedule hot spot.
    pub peer_stat: PeerStat,

    /// Time of the last attempt to wake up inactive leader.
    pub bcast_wake_up_time: Option<UtilInstant>,
    /// Current replication mode version.
    pub replication_mode_version: u64,
    /// The required replication state at current version.
    pub dr_auto_sync_state: DrAutoSyncState,
    /// A flag that caches sync state. It's set to true when required replication
    /// state is reached for current region.
    pub replication_sync: bool,

    /// The known newest conf version and its corresponding peer list
    /// Send to these peers to check whether itself is stale.
    pub check_stale_conf_ver: u64,
    pub check_stale_peers: Vec<metapb::Peer>,
}

impl Peer {
    pub fn new(
        store_id: u64,
        cfg: &Config,
        sched: Scheduler<RegionTask<RocksSnapshot>>,
        engines: KvEngines<RocksEngine, RocksEngine>,
        region: &metapb::Region,
        peer: metapb::Peer,
    ) -> Result<Peer> {
        if peer.get_id() == raft::INVALID_ID {
            return Err(box_err!("invalid peer id"));
        }

        let tag = format!("[region {}] {}", region.get_id(), peer.get_id());

        let ps = PeerStorage::new(engines, region, sched, peer.get_id(), tag.clone())?;

        let applied_index = ps.applied_index();

        let raft_cfg = raft::Config {
            id: peer.get_id(),
            election_tick: cfg.raft_election_timeout_ticks,
            heartbeat_tick: cfg.raft_heartbeat_ticks,
            min_election_tick: cfg.raft_min_election_timeout_ticks,
            max_election_tick: cfg.raft_max_election_timeout_ticks,
            max_size_per_msg: cfg.raft_max_size_per_msg.0,
            max_inflight_msgs: cfg.raft_max_inflight_msgs,
            applied: applied_index,
            check_quorum: true,
            skip_bcast_commit: true,
            pre_vote: cfg.prevote,
            ..Default::default()
        };

        let logger = slog_global::get_global().new(slog::o!("region_id" => region.get_id()));
        let raft_group = RawNode::new(&raft_cfg, ps, &logger)?;
        let mut peer = Peer {
            peer,
            region_id: region.get_id(),
            raft_group,
            proposals: ProposalQueue::<RocksSnapshot>::new(),
            pending_reads: Default::default(),
            peer_cache: RefCell::new(HashMap::default()),
            peer_heartbeats: HashMap::default(),
            peers_start_pending_time: vec![],
            down_peer_ids: vec![],
            size_diff_hint: 0,
            delete_keys_hint: 0,
            approximate_size: None,
            approximate_keys: None,
            compaction_declined_bytes: 0,
            leader_unreachable: false,
            pending_remove: false,
            should_wake_up: false,
            pending_merge_state: None,
            want_rollback_merge_peers: HashSet::default(),
            pending_request_snapshot_count: Arc::new(AtomicUsize::new(0)),
            last_proposed_prepare_merge_idx: 0,
            last_committed_prepare_merge_idx: 0,
            leader_missing_time: Some(Instant::now()),
            tag,
            last_applying_idx: applied_index,
            last_compacted_idx: 0,
            last_urgent_proposal_idx: u64::MAX,
            last_committed_split_idx: 0,
            consistency_state: ConsistencyState {
                last_check_time: Instant::now(),
                index: INVALID_INDEX,
                hash: vec![],
            },
            raft_log_size_hint: 0,
            leader_lease: Lease::new(cfg.raft_store_max_leader_lease()),
            pending_messages: vec![],
            peer_stat: PeerStat::default(),
            catch_up_logs: None,
            bcast_wake_up_time: None,
            replication_mode_version: 0,
            dr_auto_sync_state: DrAutoSyncState::Async,
            replication_sync: false,
            check_stale_conf_ver: 0,
            check_stale_peers: vec![],
        };

        // If this region has only one peer and I am the one, campaign directly.
        if region.get_peers().len() == 1 && region.get_peers()[0].get_store_id() == store_id {
            peer.raft_group.campaign()?;
        }

        Ok(peer)
    }

    /// Sets commit group to the peer.
    pub fn init_replication_mode(&mut self, state: &mut GlobalReplicationState) {
        debug!("init commit group"; "state" => ?state, "region_id" => self.region_id, "peer_id" => self.peer.id);
        if !self.get_store().region().get_peers().is_empty() {
            let version = state.status().get_dr_auto_sync().state_id;
            let gb = state.calculate_commit_group(version, self.get_store().region().get_peers());
            self.raft_group.raft.assign_commit_groups(gb);
        }
        self.replication_sync = false;
        if state.status().get_mode() == ReplicationMode::Majority {
            self.raft_group.raft.enable_group_commit(false);
            self.replication_mode_version = 0;
            self.dr_auto_sync_state = DrAutoSyncState::Async;
            return;
        }
        self.replication_mode_version = state.status().get_dr_auto_sync().state_id;
        let enable = state.status().get_dr_auto_sync().get_state() != DrAutoSyncState::Async;
        self.raft_group.raft.enable_group_commit(enable);
        self.dr_auto_sync_state = state.status().get_dr_auto_sync().get_state();
    }

    /// Updates replication mode.
    pub fn switch_replication_mode(&mut self, state: &Mutex<GlobalReplicationState>) {
        self.replication_sync = false;
        let mut guard = state.lock().unwrap();
        let enable_group_commit = if guard.status().get_mode() == ReplicationMode::Majority {
            self.replication_mode_version = 0;
            self.dr_auto_sync_state = DrAutoSyncState::Async;
            false
        } else {
            self.dr_auto_sync_state = guard.status().get_dr_auto_sync().get_state();
            self.replication_mode_version = guard.status().get_dr_auto_sync().state_id;
            guard.status().get_dr_auto_sync().get_state() != DrAutoSyncState::Async
        };
        if enable_group_commit {
            let ids = mem::replace(
                guard.calculate_commit_group(
                    self.replication_mode_version,
                    self.region().get_peers(),
                ),
                Vec::with_capacity(self.region().get_peers().len()),
            );
            drop(guard);
            self.raft_group.raft.clear_commit_group();
            self.raft_group.raft.assign_commit_groups(&ids);
        } else {
            drop(guard);
        }
        self.raft_group
            .raft
            .enable_group_commit(enable_group_commit);
        info!("switch replication mode"; "version" => self.replication_mode_version, "region_id" => self.region_id, "peer_id" => self.peer.id);
    }

    /// Register self to apply_scheduler so that the peer is then usable.
    /// Also trigger `RegionChangeEvent::Create` here.
    pub fn activate<T: Transport + 'static, C>(&self, ctx: &PollContext<T, C>) {
        ctx.apply_router
            .schedule_task(self.region_id, ApplyTask::register(self));

        ctx.coprocessor_host.on_region_changed(
            self.region(),
            RegionChangeEvent::Create,
            self.get_role(),
        );
    }

    #[inline]
    fn next_proposal_index(&self) -> u64 {
        self.raft_group.raft.raft_log.last_index() + 1
    }

    #[inline]
    pub fn get_index_term(&self, idx: u64) -> u64 {
        match self.raft_group.raft.raft_log.term(idx) {
            Ok(t) => t,
            Err(e) => panic!("{} fail to load term for {}: {:?}", self.tag, idx, e),
        }
    }

    #[inline]
    pub fn maybe_append_merge_entries(&mut self, merge: &CommitMergeRequest) -> Option<u64> {
        let mut entries = merge.get_entries();
        if entries.is_empty() {
            // Though the entries is empty, it is possible that one source peer has caught up the logs
            // but commit index is not updated. If Other source peers are already destroyed, so the raft
            // group will not make any progress, namely the source peer can not get the latest commit index anymore.
            // Here update the commit index to let source apply rest uncommitted entries.
            return if merge.get_commit() > self.raft_group.raft.raft_log.committed {
                self.raft_group.raft.raft_log.commit_to(merge.get_commit());
                Some(merge.get_commit())
            } else {
                None
            };
        }
        let first = entries.first().unwrap();
        // make sure message should be with index not smaller than committed
        let mut log_idx = first.get_index() - 1;
        debug!(
            "append merge entries";
            "log_index" => log_idx,
            "merge_commit" => merge.get_commit(),
            "commit_index" => self.raft_group.raft.raft_log.committed,
        );
        if log_idx < self.raft_group.raft.raft_log.committed {
            // There are maybe some logs not included in CommitMergeRequest's entries, like CompactLog,
            // so the commit index may exceed the last index of the entires from CommitMergeRequest.
            // If that, no need to append
            if self.raft_group.raft.raft_log.committed - log_idx > entries.len() as u64 {
                return None;
            }
            entries = &entries[(self.raft_group.raft.raft_log.committed - log_idx) as usize..];
            log_idx = self.raft_group.raft.raft_log.committed;
        }
        let log_term = self.get_index_term(log_idx);

        self.raft_group
            .raft
            .raft_log
            .maybe_append(log_idx, log_term, merge.get_commit(), entries)
            .map(|(_, last_index)| last_index)
    }

    /// Tries to destroy itself. Returns a job (if needed) to do more cleaning tasks.
    pub fn maybe_destroy(&mut self) -> Option<DestroyPeerJob> {
        if self.pending_remove {
            info!(
                "is being destroyed, skip";
                "region_id" => self.region_id,
                "peer_id" => self.peer.get_id(),
            );
            return None;
        }
        // If initialized is false, it implicitly means apply fsm does not exist now.
        let initialized = self.get_store().is_initialized();
        // If async_remove is true, it means peer fsm needs to be removed after its
        // corresponding apply fsm was removed.
        // If it is false, it means either apply fsm does not exist or there is no task
        // in apply fsm so it's ok to remove peer fsm immediately.
        let async_remove = if self.is_applying_snapshot() {
            if !self.mut_store().cancel_applying_snap() {
                info!(
                    "stale peer is applying snapshot, will destroy next time";
                    "region_id" => self.region_id,
                    "peer_id" => self.peer.get_id(),
                );
                return None;
            }
            // There is no tasks in apply/local read worker.
            false
        } else {
            initialized
        };
        self.pending_remove = true;

        Some(DestroyPeerJob {
            async_remove,
            initialized,
            region_id: self.region_id,
            peer: self.peer.clone(),
        })
    }

    /// Does the real destroy task which includes:
    /// 1. Set the region to tombstone;
    /// 2. Clear data;
    /// 3. Notify all pending requests.
    pub fn destroy<T: Transport + 'static, C>(
        &mut self,
        ctx: &PollContext<T, C>,
        keep_data: bool,
    ) -> Result<()> {
        fail_point!("raft_store_skip_destroy_peer", |_| Ok(()));
        let t = Instant::now();

        let region = self.region().clone();
        info!(
            "begin to destroy";
            "region_id" => self.region_id,
            "peer_id" => self.peer.get_id(),
        );

        // Set Tombstone state explicitly
        let mut kv_wb = ctx.engines.kv.write_batch();
        let mut raft_wb = ctx.engines.raft.write_batch();
        self.mut_store().clear_meta(&mut kv_wb, &mut raft_wb)?;
        write_peer_state(
            &mut kv_wb,
            &region,
            PeerState::Tombstone,
            self.pending_merge_state.clone(),
        )?;
        // write kv rocksdb first in case of restart happen between two write
        let mut write_opts = WriteOptions::new();
        write_opts.set_sync(true);
        ctx.engines.kv.write_opt(&kv_wb, &write_opts)?;
        ctx.engines.raft.write_opt(&raft_wb, &write_opts)?;

        if self.get_store().is_initialized() && !keep_data {
            // If we meet panic when deleting data and raft log, the dirty data
            // will be cleared by a newer snapshot applying or restart.
            if let Err(e) = self.get_store().clear_data() {
                error!(
                    "failed to schedule clear data task";
                    "region_id" => self.region_id,
                    "peer_id" => self.peer.get_id(),
                    "err" => ?e,
                );
            }
        }

        self.pending_reads.clear_all(Some(region.get_id()));

        for Proposal { cb, .. } in self.proposals.queue.drain(..) {
            apply::notify_req_region_removed(region.get_id(), cb);
        }

        info!(
            "peer destroy itself";
            "region_id" => self.region_id,
            "peer_id" => self.peer.get_id(),
            "takes" => ?t.elapsed(),
        );

        Ok(())
    }

    #[inline]
    pub fn is_initialized(&self) -> bool {
        self.get_store().is_initialized()
    }

    #[inline]
    pub fn region(&self) -> &metapb::Region {
        self.get_store().region()
    }

    /// Check whether the peer can be hibernated.
    ///
    /// This should be used with `check_after_tick` to get a correct conclusion.
    pub fn check_before_tick(&self, cfg: &Config) -> CheckTickResult {
        let mut res = CheckTickResult::default();
        if !self.is_leader() {
            return res;
        }
        res.leader = true;
        if self.raft_group.raft.election_elapsed + 1 < cfg.raft_election_timeout_ticks {
            return res;
        }
        let status = self.raft_group.status();
        let last_index = self.raft_group.raft.raft_log.last_index();
        for (id, pr) in status.progress.unwrap().iter() {
            // Only recent active peer is considered, so that an isolated follower
            // won't waste leader's resource.
            if *id == self.peer.get_id() || !pr.recent_active {
                continue;
            }
            // Keep replicating data to active followers.
            if pr.matched != last_index {
                return res;
            }
        }
        if self.raft_group.raft.pending_read_count() > 0 {
            return res;
        }
        if self.raft_group.raft.lead_transferee.is_some() {
            return res;
        }
        // Unapplied entries can change the configuration of the group.
        if self.get_store().applied_index() < last_index {
            return res;
        }
        if self.replication_mode_need_catch_up() {
            return res;
        }
        res.up_to_date = true;
        res
    }

    pub fn check_after_tick(&self, state: GroupState, res: CheckTickResult) -> bool {
        if res.leader {
            res.up_to_date && self.is_leader()
        } else {
            // If follower keeps receiving data from leader, then it's safe to stop
            // ticking, as leader will make sure it has the latest logs.
            // Checking term to make sure campaign has finished and the leader starts
            // doing its job, it's not required but a safe options.
            state != GroupState::Chaos
                && self.raft_group.raft.leader_id != raft::INVALID_ID
                && self.raft_group.raft.raft_log.last_term() == self.raft_group.raft.term
                && !self.has_unresolved_reads()
                // If it becomes leader, the stats is not valid anymore.
                && !self.is_leader()
        }
    }

    /// Pings if followers are still connected.
    ///
    /// Leader needs to know exact progress of followers, and
    /// followers just need to know whether leader is still alive.
    pub fn ping(&mut self) {
        if self.is_leader() {
            self.raft_group.ping();
        }
    }

    /// Set the region of a peer.
    ///
    /// This will update the region of the peer, caller must ensure the region
    /// has been preserved in a durable device.
    pub fn set_region(
        &mut self,
        host: &CoprocessorHost<RocksEngine>,
        reader: &mut ReadDelegate,
        region: metapb::Region,
    ) {
        if self.region().get_region_epoch().get_version() < region.get_region_epoch().get_version()
        {
            // Epoch version changed, disable read on the localreader for this region.
            self.leader_lease.expire_remote_lease();
        }
        self.mut_store().set_region(region.clone());
        let progress = ReadProgress::region(region);
        // Always update read delegate's region to avoid stale region info after a follower
        // becoming a leader.
        self.maybe_update_read_progress(reader, progress);

        if !self.pending_remove {
            host.on_region_changed(self.region(), RegionChangeEvent::Update, self.get_role());
        }
    }

    #[inline]
    pub fn peer_id(&self) -> u64 {
        self.peer.get_id()
    }

    #[inline]
    pub fn leader_id(&self) -> u64 {
        self.raft_group.raft.leader_id
    }

    #[inline]
    pub fn is_leader(&self) -> bool {
        self.raft_group.raft.state == StateRole::Leader
    }

    #[inline]
    pub fn get_role(&self) -> StateRole {
        self.raft_group.raft.state
    }

    #[inline]
    pub fn get_store(&self) -> &PeerStorage<RocksEngine, RocksEngine> {
        self.raft_group.store()
    }

    #[inline]
    pub fn mut_store(&mut self) -> &mut PeerStorage<RocksEngine, RocksEngine> {
        self.raft_group.mut_store()
    }

    #[inline]
    pub fn is_applying_snapshot(&self) -> bool {
        self.get_store().is_applying_snapshot()
    }

    /// Returns `true` if the raft group has replicated a snapshot but not committed it yet.
    #[inline]
    pub fn has_pending_snapshot(&self) -> bool {
        self.get_pending_snapshot().is_some()
    }

    #[inline]
    pub fn get_pending_snapshot(&self) -> Option<&eraftpb::Snapshot> {
        self.raft_group.snap()
    }

    fn add_ready_metric(&self, ready: &Ready, metrics: &mut RaftReadyMetrics) {
        metrics.message += ready.messages.len() as u64;
        metrics.commit += ready
            .committed_entries
            .as_ref()
            .map_or(0, |v| v.len() as u64);
        metrics.append += ready.entries().len() as u64;

        if !ready.snapshot().is_empty() {
            metrics.snapshot += 1;
        }
    }

    #[inline]
    fn send<T, I>(
        &mut self,
        trans: &mut BlockableTransport<T>,
        msgs: I,
        metrics: &mut RaftMessageMetrics,
    ) where
        T: Transport,
        I: IntoIterator<Item = eraftpb::Message>,
    {
        for msg in msgs {
            let msg_type = msg.get_msg_type();
            match msg_type {
                MessageType::MsgAppend => metrics.append += 1,
                MessageType::MsgAppendResponse => {
                    if msg.get_request_snapshot() != raft::INVALID_INDEX {
                        metrics.request_snapshot += 1;
                    }
                    metrics.append_resp += 1;
                }
                MessageType::MsgRequestPreVote => metrics.prevote += 1,
                MessageType::MsgRequestPreVoteResponse => metrics.prevote_resp += 1,
                MessageType::MsgRequestVote => metrics.vote += 1,
                MessageType::MsgRequestVoteResponse => metrics.vote_resp += 1,
                MessageType::MsgSnapshot => metrics.snapshot += 1,
                MessageType::MsgHeartbeat => metrics.heartbeat += 1,
                MessageType::MsgHeartbeatResponse => metrics.heartbeat_resp += 1,
                MessageType::MsgTransferLeader => metrics.transfer_leader += 1,
                MessageType::MsgReadIndex => metrics.read_index += 1,
                MessageType::MsgReadIndexResp => metrics.read_index_resp += 1,
                MessageType::MsgTimeoutNow => {
                    // After a leader transfer procedure is triggered, the lease for
                    // the old leader may be expired earlier than usual, since a new leader
                    // may be elected and the old leader doesn't step down due to
                    // network partition from the new leader.
                    // For lease safety during leader transfer, transit `leader_lease`
                    // to suspect.
                    self.leader_lease.suspect(monotonic_raw_now());

                    metrics.timeout_now += 1;
                }
                // We do not care about these message types for metrics.
                // Explicitly declare them so when we add new message types we are forced to
                // decide.
                MessageType::MsgHup
                | MessageType::MsgBeat
                | MessageType::MsgPropose
                | MessageType::MsgUnreachable
                | MessageType::MsgSnapStatus
                | MessageType::MsgCheckQuorum => {}
            }
            self.send_raft_message(msg, trans);
        }
    }

    /// Steps the raft message.
    pub fn step<T: Transport + 'static, C>(
        &mut self,
        ctx: &mut PollContext<T, C>,
        mut m: eraftpb::Message,
    ) -> Result<()> {
        fail_point!(
            "step_message_3_1",
            self.peer.get_store_id() == 3 && self.region_id == 1,
            |_| Ok(())
        );
        if self.is_leader() && m.get_from() != INVALID_ID {
            self.peer_heartbeats.insert(m.get_from(), Instant::now());
            // As the leader we know we are not missing.
            self.leader_missing_time.take();
        } else if m.get_from() == self.leader_id() {
            // As another role know we're not missing.
            self.leader_missing_time.take();
        }
        // Here we hold up MsgReadIndex. If current peer has valid lease, then we could handle the
        // request directly, rather than send a heartbeat to check quorum.
        let msg_type = m.get_msg_type();
        let committed = self.raft_group.raft.raft_log.committed;
        let expected_term = self.raft_group.raft.raft_log.term(committed).unwrap_or(0);
        if msg_type == MessageType::MsgReadIndex && expected_term == self.raft_group.raft.term {
            // If the leader hasn't committed any entries in its term, it can't response read only
            // requests. Please also take a look at raft-rs.
            let state = self.inspect_lease();
            if let LeaseState::Valid = state {
                let mut resp = eraftpb::Message::default();
                resp.set_msg_type(MessageType::MsgReadIndexResp);
                resp.term = self.term();
                resp.to = m.from;
                resp.index = self.get_store().committed_index();
                resp.set_entries(m.take_entries());

                self.pending_messages.push(resp);
                return Ok(());
            }
            self.should_wake_up = state == LeaseState::Expired;
        }
        if msg_type == MessageType::MsgTransferLeader {
            self.execute_transfer_leader(ctx, &m);
            return Ok(());
        }

        self.raft_group.step(m)?;
        Ok(())
    }

    /// Checks and updates `peer_heartbeats` for the peer.
    pub fn check_peers(&mut self) {
        if !self.is_leader() {
            self.peer_heartbeats.clear();
            self.peers_start_pending_time.clear();
            return;
        }

        if self.peer_heartbeats.len() == self.region().get_peers().len() {
            return;
        }

        // Insert heartbeats in case that some peers never response heartbeats.
        let region = self.raft_group.store().region();
        for peer in region.get_peers() {
            self.peer_heartbeats
                .entry(peer.get_id())
                .or_insert_with(Instant::now);
        }
    }

    /// Collects all down peers.
    pub fn collect_down_peers(&mut self, max_duration: Duration) -> Vec<PeerStats> {
        let mut down_peers = Vec::new();
        let mut down_peer_ids = Vec::new();
        for p in self.region().get_peers() {
            if p.get_id() == self.peer.get_id() {
                continue;
            }
            if let Some(instant) = self.peer_heartbeats.get(&p.get_id()) {
                if instant.elapsed() >= max_duration {
                    let mut stats = PeerStats::default();
                    stats.set_peer(p.clone());
                    stats.set_down_seconds(instant.elapsed().as_secs());
                    down_peers.push(stats);
                    down_peer_ids.push(p.get_id());
                }
            }
        }
        self.down_peer_ids = down_peer_ids;
        down_peers
    }

    /// Collects all pending peers and update `peers_start_pending_time`.
    pub fn collect_pending_peers<T, C>(&mut self, ctx: &PollContext<T, C>) -> Vec<metapb::Peer> {
        let mut pending_peers = Vec::with_capacity(self.region().get_peers().len());
        let status = self.raft_group.status();
        let truncated_idx = self.get_store().truncated_index();

        if status.progress.is_none() {
            return pending_peers;
        }

        let progresses = status.progress.unwrap().iter();
        for (&id, progress) in progresses {
            if id == self.peer.get_id() {
                continue;
            }
            if progress.matched < truncated_idx {
                if let Some(p) = self.get_peer_from_cache(id) {
                    pending_peers.push(p);
                    if !self
                        .peers_start_pending_time
                        .iter()
                        .any(|&(pid, _)| pid == id)
                    {
                        let now = Instant::now();
                        self.peers_start_pending_time.push((id, now));
                        debug!(
                            "peer start pending";
                            "region_id" => self.region_id,
                            "peer_id" => self.peer.get_id(),
                            "time" => ?now,
                        );
                    }
                } else {
                    if ctx.cfg.dev_assert {
                        panic!("{} failed to get peer {} from cache", self.tag, id);
                    }
                    error!(
                        "failed to get peer from cache";
                        "region_id" => self.region_id,
                        "peer_id" => self.peer.get_id(),
                        "get_peer_id" => id,
                    );
                }
            }
        }
        pending_peers
    }

    /// Returns `true` if any peer recover from connectivity problem.
    ///
    /// A peer can become pending or down if it has not responded for a
    /// long time. If it becomes normal again, PD need to be notified.
    pub fn any_new_peer_catch_up(&mut self, peer_id: u64) -> bool {
        if self.peers_start_pending_time.is_empty() && self.down_peer_ids.is_empty() {
            return false;
        }
        if !self.is_leader() {
            self.down_peer_ids = vec![];
            self.peers_start_pending_time = vec![];
            return false;
        }
        for i in 0..self.peers_start_pending_time.len() {
            if self.peers_start_pending_time[i].0 != peer_id {
                continue;
            }
            let truncated_idx = self.raft_group.store().truncated_index();
            if let Some(progress) = self.raft_group.raft.prs().get(peer_id) {
                if progress.matched >= truncated_idx {
                    let (_, pending_after) = self.peers_start_pending_time.swap_remove(i);
                    let elapsed = duration_to_sec(pending_after.elapsed());
                    debug!(
                        "peer has caught up logs";
                        "region_id" => self.region_id,
                        "peer_id" => self.peer.get_id(),
                        "takes" => elapsed,
                    );
                    return true;
                }
            }
        }
        if self.down_peer_ids.contains(&peer_id) {
            return true;
        }
        false
    }

    pub fn check_stale_state<T: Transport + 'static, C>(
        &mut self,
        ctx: &mut PollContext<T, C>,
    ) -> StaleState {
        if self.is_leader() {
            // Leaders always have valid state.
            //
            // We update the leader_missing_time in the `fn step`. However one peer region
            // does not send any raft messages, so we have to check and update it before
            // reporting stale states.
            self.leader_missing_time = None;
            return StaleState::Valid;
        }
        let naive_peer = !self.is_initialized() || !self.raft_group.raft.promotable();
        // Updates the `leader_missing_time` according to the current state.
        //
        // If we are checking this it means we suspect the leader might be missing.
        // Mark down the time when we are called, so we can check later if it's been longer than it
        // should be.
        match self.leader_missing_time {
            None => {
                self.leader_missing_time = Instant::now().into();
                StaleState::Valid
            }
            Some(instant) if instant.elapsed() >= ctx.cfg.max_leader_missing_duration.0 => {
                // Resets the `leader_missing_time` to avoid sending the same tasks to
                // PD worker continuously during the leader missing timeout.
                self.leader_missing_time = Instant::now().into();
                StaleState::ToValidate
            }
            Some(instant)
                if instant.elapsed() >= ctx.cfg.abnormal_leader_missing_duration.0
                    && !naive_peer =>
            {
                // A peer is considered as in the leader missing state
                // if it's initialized but is isolated from its leader or
                // something bad happens that the raft group can not elect a leader.
                StaleState::LeaderMissing
            }
            _ => StaleState::Valid,
        }
    }

    fn on_role_changed<T: Transport + 'static, C>(
        &mut self,
        ctx: &mut PollContext<T, C>,
        ready: &Ready,
    ) {
        // Update leader lease when the Raft state changes.
        if let Some(ss) = ready.ss() {
            match ss.raft_state {
                StateRole::Leader => {
                    // The local read can only be performed after a new leader has applied
                    // the first empty entry on its term. After that the lease expiring time
                    // should be updated to
                    //   send_to_quorum_ts + max_lease
                    // as the comments in `Lease` explain.
                    // It is recommended to update the lease expiring time right after
                    // this peer becomes leader because it's more convenient to do it here and
                    // it has no impact on the correctness.
                    let progress_term = ReadProgress::term(self.term());
                    self.maybe_renew_leader_lease(monotonic_raw_now(), ctx, Some(progress_term));
                    debug!(
                        "becomes leader with lease";
                        "region_id" => self.region_id,
                        "peer_id" => self.peer.get_id(),
                        "lease" => ?self.leader_lease,
                    );
                    // If the predecessor reads index during transferring leader and receives
                    // quorum's heartbeat response after that, it may wait for applying to
                    // current term to apply the read. So broadcast eagerly to avoid unexpected
                    // latency.
                    //
                    // TODO: Maybe the predecessor should just drop all the read requests directly?
                    // All the requests need to be redirected in the end anyway and executing
                    // prewrites or commits will be just a waste.
                    self.last_urgent_proposal_idx = self.raft_group.raft.raft_log.last_index();
                    self.raft_group.skip_bcast_commit(false);
                }
                StateRole::Follower => {
                    self.leader_lease.expire();
                }
                _ => {}
            }
            ctx.coprocessor_host
                .on_role_change(self.region(), ss.raft_state);
        }
    }

    pub fn on_synced(&mut self, idx: u64) {
        self.raft_group.raft.on_synced(idx);
        self.mut_store().on_synced(idx);
    }

    #[inline]
    pub fn ready_to_handle_pending_snap(&self) -> bool {
        // If apply worker is still working, written apply state may be overwritten
        // by apply worker. So we have to wait here.
        // Please note that committed_index can't be used here. When applying a snapshot,
        // a stale heartbeat can make the leader think follower has already applied
        // the snapshot, and send remaining log entries, which may increase committed_index.
        // TODO: add more test
        self.last_applying_idx == self.get_store().applied_index()
            // Requesting snapshots also triggers apply workers to write
            // apply states even if there is no pending committed entry.
            // TODO: Instead of sharing the counter, we should apply snapshots
            //       in apply workers.
            && self.pending_request_snapshot_count.load(Ordering::SeqCst) == 0
    }

    #[inline]
    fn ready_to_handle_read(&self) -> bool {
        // TODO: It may cause read index to wait a long time.

        // There may be some values that are not applied by this leader yet but the old leader,
        // if applied_index_term isn't equal to current term.
        self.get_store().applied_index_term() == self.term()
            // There may be stale read if the old leader splits really slow,
            // the new region may already elected a new leader while
            // the old leader still think it owns the split range.
            && !self.is_splitting()
            // There may be stale read if a target leader is in another store and
            // applied commit merge, written new values, but the sibling peer in
            // this store does not apply commit merge, so the leader is not ready
            // to read, until the merge is rollbacked.
            && !self.is_merging()
    }

    fn ready_to_handle_unsafe_replica_read(&self, read_index: u64) -> bool {
        // Wait until the follower applies all values before the read. There is still a
        // problem if the leader applies fewer values than the follower, the follower read
        // could get a newer value, and after that, the leader may read a stale value,
        // which violates linearizability.
        self.get_store().applied_index() >= read_index
            && !self.is_splitting()
            && !self.is_merging()
            // a peer which is applying snapshot will clean up its data and ingest a snapshot file,
            // during between the two operations a replica read could read empty data.
            && !self.is_applying_snapshot()
    }

    #[inline]
    fn is_splitting(&self) -> bool {
        self.last_committed_split_idx > self.get_store().applied_index()
    }

    #[inline]
    fn is_merging(&self) -> bool {
        self.last_committed_prepare_merge_idx > self.get_store().applied_index()
            || self.pending_merge_state.is_some()
    }

    // Checks merge strictly, it checks whether there is any ongoing merge by
    // tracking last proposed prepare merge.
    // TODO: There is a false positives, proposed prepare merge may never be
    //       committed.
    fn is_merging_strict(&self) -> bool {
        self.last_proposed_prepare_merge_idx > self.get_store().applied_index() || self.is_merging()
    }

    // Check if this peer can handle request_snapshot.
    pub fn ready_to_handle_request_snapshot(&mut self, request_index: u64) -> bool {
        let reject_reason = if !self.is_leader() {
            // Only leader can handle request snapshot.
            "not_leader"
        } else if self.get_store().applied_index_term() != self.term()
            || self.get_store().applied_index() < request_index
        {
            // Reject if there are any unapplied raft log.
            // We don't want to handle request snapshot if there is any ongoing
            // merge, because it is going to be destroyed. This check prevents
            // handling request snapshot after leadership being transferred.
            "stale_apply"
        } else if self.is_merging_strict() || self.is_splitting() {
            // Reject if it is merging or splitting.
            // `is_merging_strict` also checks last proposed prepare merge, it
            // prevents handling request snapshot while a prepare merge going
            // to be committed.
            "split_merge"
        } else {
            return true;
        };

        info!("can not handle request snapshot";
            "reason" => reject_reason,
            "region_id" => self.region().get_id(),
            "peer_id" => self.peer_id(),
            "request_index" => request_index);
        false
    }

    /// Whether a log can be applied before writing raft batch.
    ///
    /// If TiKV crashes, it's possible apply index > commit index. If logs are still
    /// available in other nodes, it's possible to be recovered. But for singleton, logs are
    /// only available on single node, logs are gone forever.
    ///
    /// Note we can't just check singleton. Because conf change takes effect on apply, so even
    /// there are two nodes, previous logs can still be committed by leader alone. Those logs
    /// can't be applied early. After introducing joint consensus, the node number can be
    /// undetermined. So here check whether log is persisted on disk instead.
    ///
    /// Only apply existing logs has another benefit that we don't need to deal with snapshots
    /// that are older than apply index as apply index <= last index <= index of snapshot.
    pub fn can_early_apply(&self, term: u64, index: u64) -> bool {
        self.get_store().last_index() >= index && self.get_store().last_term() >= term
    }

    /// Checks if leader needs to keep sending logs for follower.
    ///
    /// In DrAutoSync mode, if leader goes to sleep before the region is sync,
    /// PD may wait longer time to reach sync state.
    pub fn replication_mode_need_catch_up(&self) -> bool {
        self.replication_mode_version > 0
            && self.dr_auto_sync_state != DrAutoSyncState::Async
            && !self.replication_sync
    }

    pub fn handle_raft_ready_append<T: Transport, C>(
        &mut self,
        ctx: &mut PollContext<T, C>,
    ) -> Option<(Ready, InvokeContext)> {
        if self.pending_remove {
            return None;
        }
        match self.mut_store().check_applying_snap() {
            CheckApplyingSnapStatus::Applying => {
                // If we continue to handle all the messages, it may cause too many messages because
                // leader will send all the remaining messages to this follower, which can lead
                // to full message queue under high load.
                debug!(
                    "still applying snapshot, skip further handling";
                    "region_id" => self.region_id,
                    "peer_id" => self.peer.get_id(),
                );
                return None;
            }
            CheckApplyingSnapStatus::Success => {
                self.post_pending_read_index_on_replica(ctx);
            }
            CheckApplyingSnapStatus::Idle => {}
        }

        if !self.pending_messages.is_empty() {
            fail_point!("raft_before_follower_send");
            let messages = mem::replace(&mut self.pending_messages, vec![]);
            ctx.need_flush_trans = true;
            self.send(&mut ctx.trans, messages, &mut ctx.raft_metrics.message);
        }
        let mut destroy_regions = vec![];
        if self.get_pending_snapshot().is_some() {
            if !self.ready_to_handle_pending_snap() {
                let count = self.pending_request_snapshot_count.load(Ordering::SeqCst);
                debug!(
                    "not ready to apply snapshot";
                    "region_id" => self.region_id,
                    "peer_id" => self.peer.get_id(),
                    "apply_index" => self.get_store().applied_index(),
                    "last_applying_index" => self.last_applying_idx,
                    "pending_request_snapshot_count" => count,
                );
                return None;
            }

            let meta = ctx.store_meta.lock().unwrap();
            // For merge process, the stale source peer is destroyed asynchronously when applying
            // snapshot or creating new peer. So here checks whether there is any overlap, if so,
            // wait and do not handle raft ready.
            if let Some(wait_destroy_regions) = meta.atomic_snap_regions.get(&self.region_id) {
                for (source_region_id, is_ready) in wait_destroy_regions {
                    if !is_ready {
                        info!(
                            "snapshot range overlaps, wait source destroy finish";
                            "region_id" => self.region_id,
                            "peer_id" => self.peer.get_id(),
                            "apply_index" => self.get_store().applied_index(),
                            "last_applying_index" => self.last_applying_idx,
                            "overlap_region_id" => source_region_id,
                        );
                        return None;
                    }
                    destroy_regions.push(meta.regions[source_region_id].clone());
                }
            }
        }

        if !ctx.sync_log {
            ctx.sync_log = if !ctx.cfg.delay_sync_enabled() {
                true
            } else if self.raft_group.has_must_sync_ready() {
                ctx.raft_metrics.sync_events.sync_raftdb_ready_must_sync += 1;
                true
            } else {
                false
            };
        }

        let has_ready = if ctx.sync_log {
            self.raft_group
                .has_ready_since(self.last_applying_idx)
        } else {
            // Committed log may not sync yet in this instance
            self.raft_group.has_ready_from_range(
                self.last_applying_idx,
                self.get_store().synced_idx,
            )
        };

        if !has_ready {
            // Generating snapshot task won't set ready for raft group.
            if let Some(gen_task) = self.mut_store().take_gen_snap_task() {
                self.pending_request_snapshot_count
                    .fetch_add(1, Ordering::SeqCst);
                ctx.apply_router
                    .schedule_task(self.region_id, ApplyTask::Snapshot(gen_task));
            }
            return None;
        }

        let before_handle_raft_ready_1003 = || {
            fail_point!(
                "before_handle_raft_ready_1003",
                self.peer.get_id() == 1003 && self.is_leader(),
                |_| {}
            );
        };
        before_handle_raft_ready_1003();

<<<<<<< HEAD
        let mut ready = if ctx.sync_log {
            self.raft_group.ready_since(self.last_applying_idx)
        } else {
            self.raft_group
                .ready_from_range(self.last_applying_idx, self.get_store().synced_idx)
        };
=======
        fail_point!(
            "before_handle_snapshot_ready_3",
            self.peer.get_id() == 3 && self.get_pending_snapshot().is_some(),
            |_| None
        );

        debug!(
            "handle raft ready";
            "region_id" => self.region_id,
            "peer_id" => self.peer.get_id(),
        );

        let mut ready = self.raft_group.ready_since(self.last_applying_idx);
>>>>>>> c7425b2e

        self.on_role_changed(ctx, &ready);

        self.add_ready_metric(&ready, &mut ctx.raft_metrics.ready);

        if !ready.committed_entries.as_ref().map_or(true, Vec::is_empty) {
            // We must renew current_time because this value may be created a long time ago.
            // If we do not renew it, this time may be smaller than propose_time of a command,
            // which was proposed in another thread while this thread receives its AppendEntriesResponse
            //  and is ready to calculate its commit-log-duration.
            ctx.current_time.replace(monotonic_raw_now());
        }

        if self.is_leader() {
            if let Some(hs) = ready.hs() {
                // Correctness depends on the fact that the leader lease must be suspected before
                // other followers know the `PrepareMerge` log is committed, i.e. sends msg to others.
                // Because other followers may complete the merge process, if so, the source region's
                // leader may get a stale data.
                //
                // Check the committed entries.
                // TODO: It can change to not rely on the `committed_entries` must have the latest committed entry
                // and become O(1) by maintaining these not-committed admin requests that changes epoch.
                if hs.get_commit() > self.get_store().committed_index() {
                    assert_eq!(
                        ready
                            .committed_entries
                            .as_ref()
                            .unwrap()
                            .last()
                            .unwrap()
                            .index,
                        hs.get_commit()
                    );
                    let mut split_to_be_updated = true;
                    let mut merge_to_be_updated = true;
                    for entry in ready.committed_entries.as_ref().unwrap().iter().rev() {
                        // We care about split/merge commands that are committed in the current term.
                        if entry.term == self.term() && (split_to_be_updated || merge_to_be_updated)
                        {
                            let ctx = ProposalContext::from_bytes(&entry.context);
                            if split_to_be_updated && ctx.contains(ProposalContext::SPLIT) {
                                // We don't need to suspect its lease because peers of new region that
                                // in other store do not start election before theirs election timeout
                                // which is longer than the max leader lease.
                                // It's safe to read local within its current lease, however, it's not
                                // safe to renew its lease.
                                self.last_committed_split_idx = entry.index;
                                split_to_be_updated = false;
                            } else if merge_to_be_updated
                                && ctx.contains(ProposalContext::PREPARE_MERGE)
                            {
                                // We committed prepare merge, to prevent unsafe read index,
                                // we must record its index.
                                self.last_committed_prepare_merge_idx = entry.get_index();
                                // After prepare_merge is committed, the leader can not know
                                // when the target region merges majority of this region, also
                                // it can not know when the target region writes new values.
                                // To prevent unsafe local read, we suspect its leader lease.
                                self.leader_lease.suspect(monotonic_raw_now());
                                merge_to_be_updated = false;
                            }
                        }
                    }
                }
            }
            // The leader can write to disk and replicate to the followers concurrently
            // For more details, check raft thesis 10.2.1.
            fail_point!("raft_before_leader_send");
            let msgs = ready.messages.drain(..);
            ctx.need_flush_trans = true;
            self.send(&mut ctx.trans, msgs, &mut ctx.raft_metrics.message);
        }

        let invoke_ctx = match self
            .mut_store()
            .handle_raft_ready(ctx, &ready, destroy_regions)
        {
            Ok(r) => r,
            Err(e) => {
                // We may have written something to writebatch and it can't be reverted, so has
                // to panic here.
                panic!("{} failed to handle raft ready: {:?}", self.tag, e)
            }
        };

        Some((ready, invoke_ctx))
    }

    pub fn post_raft_ready_append<T: Transport, C>(
        &mut self,
        ctx: &mut PollContext<T, C>,
        ready: &mut Ready,
        invoke_ctx: InvokeContext,
    ) -> Option<ApplySnapResult> {
        if invoke_ctx.has_snapshot() {
            // When apply snapshot, there is no log applied and not compacted yet.
            self.raft_log_size_hint = 0;
        }

        let apply_snap_result = self.mut_store().post_ready(invoke_ctx);
        if apply_snap_result.is_some() && self.peer.get_is_learner() {
            // The peer may change from learner to voter after snapshot applied.
            let peer = self
                .region()
                .get_peers()
                .iter()
                .find(|p| p.get_id() == self.peer.get_id())
                .unwrap()
                .clone();
            if peer != self.peer {
                info!(
                    "meta changed in applying snapshot";
                    "region_id" => self.region_id,
                    "peer_id" => self.peer.get_id(),
                    "before" => ?self.peer,
                    "after" => ?peer,
                );
                self.peer = peer;
            };
        }

        if !self.is_leader() {
            fail_point!("raft_before_follower_send");
            if self.is_applying_snapshot() {
                self.pending_messages = mem::replace(&mut ready.messages, vec![]);
            } else {
                self.send(
                    &mut ctx.trans,
                    ready.messages.drain(..),
                    &mut ctx.raft_metrics.message,
                );
                ctx.need_flush_trans = true;
            }
        }

        if apply_snap_result.is_some() {
            self.activate(ctx);
            let mut meta = ctx.store_meta.lock().unwrap();
            meta.readers
                .insert(self.region_id, ReadDelegate::from_peer(self));
        }

        apply_snap_result
    }

    pub fn handle_raft_ready_apply<T: Transport + 'static, C>(
        &mut self,
        ctx: &mut PollContext<T, C>,
        ready: &mut Ready,
        invoke_ctx: &InvokeContext,
    ) {
        // Call `handle_raft_committed_entries` directly here may lead to inconsistency.
        // In some cases, there will be some pending committed entries when applying a
        // snapshot. If we call `handle_raft_committed_entries` directly, these updates
        // will be written to disk. Because we apply snapshot asynchronously, so these
        // updates will soon be removed. But the soft state of raft is still be updated
        // in memory. Hence when handle ready next time, these updates won't be included
        // in `ready.committed_entries` again, which will lead to inconsistency.
        if ready.snapshot().is_empty() {
            debug_assert!(!invoke_ctx.has_snapshot() && !self.get_store().is_applying_snapshot());
            let committed_entries = ready.committed_entries.take().unwrap();
            // leader needs to update lease and last committed split index.
            let mut lease_to_be_updated = self.is_leader();
            for entry in committed_entries.iter().rev() {
                // raft meta is very small, can be ignored.
                self.raft_log_size_hint += entry.get_data().len() as u64;
                if lease_to_be_updated {
                    let propose_time = self
                        .proposals
                        .find_propose_time(entry.get_index(), entry.get_term());
                    if let Some(propose_time) = propose_time {
                        ctx.raft_metrics.commit_log.observe(duration_to_sec(
                            (ctx.current_time.unwrap() - propose_time).to_std().unwrap(),
                        ));
                        self.maybe_renew_leader_lease(propose_time, ctx, None);
                        lease_to_be_updated = false;
                    }
                }

                fail_point!(
                    "leader_commit_prepare_merge",
                    {
                        let ctx = ProposalContext::from_bytes(&entry.context);
                        self.is_leader()
                            && entry.term == self.term()
                            && ctx.contains(ProposalContext::PREPARE_MERGE)
                    },
                    |_| {}
                );

                fail_point!(
                    "before_send_rollback_merge_1003",
                    if self.peer_id() != 1003 {
                        false
                    } else {
                        let index = entry.get_index();
                        let data = entry.get_data();
                        if data.is_empty() || entry.get_entry_type() != EntryType::EntryNormal {
                            false
                        } else {
                            let cmd: RaftCmdRequest = util::parse_data_at(data, index, &self.tag);
                            cmd.has_admin_request()
                                && cmd.get_admin_request().get_cmd_type()
                                    == AdminCmdType::RollbackMerge
                        }
                    },
                    |_| {}
                );
            }
            if !committed_entries.is_empty() {
                self.last_applying_idx = committed_entries.last().unwrap().get_index();
                if self.last_applying_idx >= self.last_urgent_proposal_idx {
                    // Urgent requests are flushed, make it lazy again.
                    self.raft_group.skip_bcast_commit(true);
                    self.last_urgent_proposal_idx = u64::MAX;
                }
                let committed_index = self.raft_group.raft.raft_log.committed;
                let term = self.raft_group.raft.raft_log.term(committed_index).unwrap();
                let cbs = self.proposals.take(committed_index, term);
                let apply = Apply::new(
                    self.peer_id(),
                    self.region_id,
                    self.term(),
                    committed_entries,
                    self.get_store().committed_index(),
                    committed_index,
                    term,
                    cbs,
                );
                ctx.apply_router
                    .schedule_task(self.region_id, ApplyTask::apply(apply));
            }
            fail_point!("after_send_to_apply_1003", self.peer_id() == 1003, |_| {});
            // Check whether there is a pending generate snapshot task, the task
            // needs to be sent to the apply system.
            // Always sending snapshot task behind apply task, so it gets latest
            // snapshot.
            if let Some(gen_task) = self.mut_store().take_gen_snap_task() {
                self.pending_request_snapshot_count
                    .fetch_add(1, Ordering::SeqCst);
                ctx.apply_router
                    .schedule_task(self.region_id, ApplyTask::Snapshot(gen_task));
            }
        }

        self.apply_reads(ctx, ready);
    }

    pub fn handle_raft_ready_advance(&mut self, ready: Ready) {
        if !ready.snapshot().is_empty() {
            // Snapshot's metadata has been applied.
            self.last_applying_idx = self.get_store().truncated_index();
            self.raft_group.advance_append(ready);
            // Because we only handle raft ready when not applying snapshot, so following
            // line won't be called twice for the same snapshot.
            self.raft_group.advance_apply(self.last_applying_idx);
        } else {
            self.raft_group.advance_append(ready);
        }
        self.proposals.gc();
    }

    fn response_read<T: Transport + 'static, C>(
        &self,
        read: &mut ReadIndexRequest,
        ctx: &mut PollContext<T, C>,
        replica_read: bool,
    ) {
        debug!(
            "handle reads with a read index";
            "request_id" => ?read.id,
            "region_id" => self.region_id,
            "peer_id" => self.peer.get_id(),
        );
        RAFT_READ_INDEX_PENDING_COUNT.sub(read.cmds.len() as i64);
        for (req, cb, mut read_index) in read.cmds.drain(..) {
            if !replica_read {
                if read_index.is_none() {
                    // Actually, the read_index is none if and only if it's the first one in read.cmds.
                    // Starting from the second, all the following ones' read_index is not none.
                    read_index = read.read_index;
                }
                cb.invoke_read(self.handle_read(ctx, req, true, read_index));
                continue;
            }
            if req.get_header().get_replica_read() {
                // We should check epoch since the range could be changed.
                cb.invoke_read(self.handle_read(ctx, req, true, read.read_index));
            } else {
                // The request could be proposed when the peer was leader.
                // TODO: figure out that it's necessary to notify stale or not.
                let term = self.term();
                apply::notify_stale_req(term, cb);
            }
        }
    }

    /// Responses to the ready read index request on the replica, the replica is not a leader.
    fn post_pending_read_index_on_replica<T: Transport + 'static, C>(
        &mut self,
        ctx: &mut PollContext<T, C>,
    ) {
        while let Some(mut read) = self.pending_reads.pop_front() {
            assert!(read.read_index.is_some());
            let is_read_index_request = read.cmds.len() == 1
                && read.cmds[0].0.get_requests().len() == 1
                && read.cmds[0].0.get_requests()[0].get_cmd_type() == CmdType::ReadIndex;

            if is_read_index_request {
                self.response_read(&mut read, ctx, false);
            } else if self.ready_to_handle_unsafe_replica_read(read.read_index.unwrap()) {
                self.response_read(&mut read, ctx, true);
            } else {
                // TODO: `ReadIndex` requests could be blocked.
                self.pending_reads.push_front(read);
                break;
            }
        }
    }

    fn apply_reads<T: Transport + 'static, C>(
        &mut self,
        ctx: &mut PollContext<T, C>,
        ready: &Ready,
    ) {
        let mut propose_time = None;
        let states = ready.read_states().iter().map(|state| {
            let uuid = Uuid::from_slice(state.request_ctx.as_slice()).unwrap();
            (uuid, state.index)
        });
        // The follower may lost `ReadIndexResp`, so the pending_reads does not
        // guarantee the orders are consistent with read_states. `advance` will
        // update the `read_index` of read request that before this successful
        // `ready`.
        if !self.is_leader() {
            // NOTE: there could still be some pending reads proposed by the peer when it was
            // leader. They will be cleared in `clear_uncommitted_on_role_change` later in
            // the function.
            self.pending_reads.advance_replica_reads(states);
            self.post_pending_read_index_on_replica(ctx);
        } else {
            self.pending_reads.advance_leader_reads(states);
            propose_time = self.pending_reads.last_ready().map(|r| r.renew_lease_time);
            if self.ready_to_handle_read() {
                while let Some(mut read) = self.pending_reads.pop_front() {
                    self.response_read(&mut read, ctx, false);
                }
            }
        }

        // Note that only after handle read_states can we identify what requests are
        // actually stale.
        if ready.ss().is_some() {
            let term = self.term();
            // all uncommitted reads will be dropped silently in raft.
            self.pending_reads.clear_uncommitted_on_role_change(term);
        }

        if let Some(propose_time) = propose_time {
            // `propose_time` is a placeholder, here cares about `Suspect` only,
            // and if it is in `Suspect` phase, the actual timestamp is useless.
            if self.leader_lease.inspect(Some(propose_time)) == LeaseState::Suspect {
                return;
            }
            self.maybe_renew_leader_lease(propose_time, ctx, None);
        }
    }

    pub fn post_apply<T: Transport + 'static, C>(
        &mut self,
        ctx: &mut PollContext<T, C>,
        apply_state: RaftApplyState,
        applied_index_term: u64,
        apply_metrics: &ApplyMetrics,
    ) -> bool {
        let mut has_ready = false;

        if self.is_applying_snapshot() {
            panic!("{} should not applying snapshot.", self.tag);
        }

        self.raft_group
            .advance_apply(apply_state.get_applied_index());

        let progress_to_be_updated = self.mut_store().applied_index_term() != applied_index_term;
        self.mut_store().set_applied_state(apply_state);
        self.mut_store().set_applied_term(applied_index_term);

        self.peer_stat.written_keys += apply_metrics.written_keys;
        self.peer_stat.written_bytes += apply_metrics.written_bytes;
        self.delete_keys_hint += apply_metrics.delete_keys_hint;
        let diff = self.size_diff_hint as i64 + apply_metrics.size_diff_hint;
        self.size_diff_hint = cmp::max(diff, 0) as u64;

        if self.has_pending_snapshot() && self.ready_to_handle_pending_snap() {
            has_ready = true;
        }
        if !self.is_leader() {
            self.post_pending_read_index_on_replica(ctx)
        } else if self.ready_to_handle_read() {
            while let Some(mut read) = self.pending_reads.pop_front() {
                self.response_read(&mut read, ctx, false);
            }
        }
        self.pending_reads.gc();

        // Only leaders need to update applied_index_term.
        if progress_to_be_updated && self.is_leader() {
            let progress = ReadProgress::applied_index_term(applied_index_term);
            let mut meta = ctx.store_meta.lock().unwrap();
            let reader = meta.readers.get_mut(&self.region_id).unwrap();
            self.maybe_update_read_progress(reader, progress);
        }
        has_ready
    }

    pub fn post_split(&mut self) {
        // Reset delete_keys_hint and size_diff_hint.
        self.delete_keys_hint = 0;
        self.size_diff_hint = 0;
    }

    /// Try to renew leader lease.
    fn maybe_renew_leader_lease<T: Transport + 'static, C>(
        &mut self,
        ts: Timespec,
        ctx: &mut PollContext<T, C>,
        progress: Option<ReadProgress>,
    ) {
        // A nonleader peer should never has leader lease.
        let read_progress = if !self.is_leader() {
            None
        } else if self.is_splitting() {
            // A splitting leader should not renew its lease.
            // Because we split regions asynchronous, the leader may read stale results
            // if splitting runs slow on the leader.
            debug!(
                "prevents renew lease while splitting";
                "region_id" => self.region_id,
                "peer_id" => self.peer.get_id(),
            );
            None
        } else if self.is_merging() {
            // A merging leader should not renew its lease.
            // Because we merge regions asynchronous, the leader may read stale results
            // if commit merge runs slow on sibling peers.
            debug!(
                "prevents renew lease while merging";
                "region_id" => self.region_id,
                "peer_id" => self.peer.get_id(),
            );
            None
        } else {
            self.leader_lease.renew(ts);
            let term = self.term();
            if let Some(remote_lease) = self.leader_lease.maybe_new_remote_lease(term) {
                Some(ReadProgress::leader_lease(remote_lease))
            } else {
                None
            }
        };
        if let Some(progress) = progress {
            let mut meta = ctx.store_meta.lock().unwrap();
            let reader = meta.readers.get_mut(&self.region_id).unwrap();
            self.maybe_update_read_progress(reader, progress);
        }
        if let Some(progress) = read_progress {
            let mut meta = ctx.store_meta.lock().unwrap();
            let reader = meta.readers.get_mut(&self.region_id).unwrap();
            self.maybe_update_read_progress(reader, progress);
        }
    }

    fn maybe_update_read_progress(&self, reader: &mut ReadDelegate, progress: ReadProgress) {
        if self.pending_remove {
            return;
        }
        debug!(
            "update read progress";
            "region_id" => self.region_id,
            "peer_id" => self.peer.get_id(),
            "progress" => ?progress,
        );
        reader.update(progress);
    }

    pub fn maybe_campaign(&mut self, parent_is_leader: bool) -> bool {
        if self.region().get_peers().len() <= 1 {
            // The peer campaigned when it was created, no need to do it again.
            return false;
        }

        if !parent_is_leader {
            return false;
        }

        // If last peer is the leader of the region before split, it's intuitional for
        // it to become the leader of new split region.
        let _ = self.raft_group.campaign();
        true
    }

    /// Propose a request.
    ///
    /// Return true means the request has been proposed successfully.
    pub fn propose<T: Transport + 'static, C>(
        &mut self,
        ctx: &mut PollContext<T, C>,
        cb: Callback<RocksSnapshot>,
        req: RaftCmdRequest,
        mut err_resp: RaftCmdResponse,
    ) -> bool {
        if self.pending_remove {
            return false;
        }

        ctx.raft_metrics.propose.all += 1;

        let mut is_conf_change = false;
        let is_urgent = is_request_urgent(&req);

        let policy = self.inspect(&req);
        let res = match policy {
            Ok(RequestPolicy::ReadLocal) => {
                self.read_local(ctx, req, cb);
                return false;
            }
            Ok(RequestPolicy::ReadIndex) => return self.read_index(ctx, req, err_resp, cb),
            Ok(RequestPolicy::ProposeNormal) => self.propose_normal(ctx, req),
            Ok(RequestPolicy::ProposeTransferLeader) => {
                return self.propose_transfer_leader(ctx, req, cb);
            }
            Ok(RequestPolicy::ProposeConfChange) => {
                is_conf_change = true;
                self.propose_conf_change(ctx, &req)
            }
            Err(e) => Err(e),
        };

        match res {
            Err(e) => {
                cmd_resp::bind_error(&mut err_resp, e);
                cb.invoke_with_response(err_resp);
                false
            }
            Ok(idx) => {
                if is_urgent {
                    self.last_urgent_proposal_idx = idx;
                    // Eager flush to make urgent proposal be applied on all nodes as soon as
                    // possible.
                    self.raft_group.skip_bcast_commit(false);
                }
                self.should_wake_up = true;
                let p = Proposal {
                    is_conf_change,
                    index: idx,
                    term: self.term(),
                    cb,
                    renew_lease_time: None,
                };
                self.post_propose(ctx, p);
                true
            }
        }
    }

    fn post_propose<T: Transport + 'static, C>(
        &mut self,
        poll_ctx: &mut PollContext<T, C>,
        mut p: Proposal<RocksSnapshot>,
    ) {
        // Try to renew leader lease on every consistent read/write request.
        if poll_ctx.current_time.is_none() {
            poll_ctx.current_time = Some(monotonic_raw_now());
        }
        p.renew_lease_time = poll_ctx.current_time;

        self.proposals.push(p);
    }

    /// Validate the `ConfChange` request and check whether it's safe to
    /// propose the specified conf change request.
    /// It's safe iff at least the quorum of the Raft group is still healthy
    /// right after that conf change is applied.
    /// Define the total number of nodes in current Raft cluster to be `total`.
    /// To ensure the above safety, if the cmd is
    /// 1. A `AddNode` request
    ///    Then at least '(total + 1)/2 + 1' nodes need to be up to date for now.
    /// 2. A `RemoveNode` request
    ///    Then at least '(total - 1)/2 + 1' other nodes (the node about to be removed is excluded)
    ///    need to be up to date for now. If 'allow_remove_leader' is false then
    ///    the peer to be removed should not be the leader.
    fn check_conf_change<T: Transport + 'static, C>(
        &mut self,
        ctx: &mut PollContext<T, C>,
        cmd: &RaftCmdRequest,
    ) -> Result<()> {
        let change_peer = apply::get_change_peer_cmd(cmd).unwrap();
        let change_type = change_peer.get_change_type();
        let peer = change_peer.get_peer();

        // Check the request itself is valid or not.
        match (change_type, peer.get_is_learner()) {
            (ConfChangeType::AddNode, true) | (ConfChangeType::AddLearnerNode, false) => {
                warn!(
                    "invalid conf change request";
                    "region_id" => self.region_id,
                    "peer_id" => self.peer.get_id(),
                    "request" => ?change_peer,
                );
                return Err(box_err!("{} invalid conf change request", self.tag));
            }
            _ => {}
        }

        if change_type == ConfChangeType::RemoveNode
            && !ctx.cfg.allow_remove_leader
            && peer.get_id() == self.peer_id()
        {
            warn!(
                "rejects remove leader request";
                "region_id" => self.region_id,
                "peer_id" => self.peer.get_id(),
                "request" => ?change_peer,
            );
            return Err(box_err!("{} ignore remove leader", self.tag));
        }

        let (total, mut progress) = {
            let status = self.raft_group.status();
            let total = status.progress.unwrap().voter_ids().len();
            if total == 1 {
                // It's always safe if there is only one node in the cluster.
                return Ok(());
            }
            (total, status.progress.unwrap().clone())
        };

        match change_type {
            ConfChangeType::AddNode => {
                if let Err(raft::Error::NotExists(_, _)) = progress.promote_learner(peer.get_id()) {
                    let _ = progress.insert_voter(peer.get_id(), Progress::new(0, 0));
                }
            }
            ConfChangeType::RemoveNode => {
                progress.remove(peer.get_id())?;
            }
            ConfChangeType::AddLearnerNode => {
                return Ok(());
            }
        }
        let promoted_commit_index = progress.maximal_committed_index().0;
        if promoted_commit_index >= self.get_store().truncated_index() {
            return Ok(());
        }

        PEER_ADMIN_CMD_COUNTER_VEC
            .with_label_values(&["conf_change", "reject_unsafe"])
            .inc();

        info!(
            "rejects unsafe conf change request";
            "region_id" => self.region_id,
            "peer_id" => self.peer.get_id(),
            "request" => ?change_peer,
            "total" => total,
            "after" => progress.voter_ids().len(),
            "truncated_index" => self.get_store().truncated_index(),
            "promoted_commit_index" => promoted_commit_index,
        );
        // Waking it up to replicate logs to candidate.
        self.should_wake_up = true;
        Err(box_err!(
            "unsafe to perform conf change {:?}, total {}, truncated index {}, promoted commit index {}",
            change_peer,
            total,
            self.get_store().truncated_index(),
            promoted_commit_index
        ))
    }

    fn transfer_leader(&mut self, peer: &metapb::Peer) {
        info!(
            "transfer leader";
            "region_id" => self.region_id,
            "peer_id" => self.peer.get_id(),
            "peer" => ?peer,
        );

        self.raft_group.transfer_leader(peer.get_id());
    }

    fn pre_transfer_leader(&mut self, peer: &metapb::Peer) -> bool {
        // Checks if safe to transfer leader.
        if self.raft_group.raft.has_pending_conf() {
            info!(
                "reject transfer leader due to pending conf change";
                "region_id" => self.region_id,
                "peer_id" => self.peer.get_id(),
                "peer" => ?peer,
            );
            return false;
        }

        // Broadcast heartbeat to make sure followers commit the entries immediately.
        // It's only necessary to ping the target peer, but ping all for simplicity.
        self.raft_group.ping();
        let mut msg = eraftpb::Message::new();
        msg.set_to(peer.get_id());
        msg.set_msg_type(eraftpb::MessageType::MsgTransferLeader);
        msg.set_from(self.peer_id());
        // log term here represents the term of last log. For leader, the term of last
        // log is always its current term. Not just set term because raft library forbids
        // setting it for MsgTransferLeader messages.
        msg.set_log_term(self.term());
        self.raft_group.raft.msgs.push(msg);
        true
    }

    fn ready_to_transfer_leader<T: Transport + 'static, C>(
        &self,
        ctx: &mut PollContext<T, C>,
        mut index: u64,
        peer: &metapb::Peer,
    ) -> Option<&'static str> {
        let peer_id = peer.get_id();
        let status = self.raft_group.status();
        let progress = status.progress.unwrap();

        if !progress.voter_ids().contains(&peer_id) {
            return Some("non voter");
        }

        for (id, progress) in progress.voters() {
            if progress.state == ProgressState::Snapshot {
                return Some("pending snapshot");
            }
            if *id == peer_id && index == 0 {
                // index will be zero if it's sent from an instance without
                // pre-transfer-leader feature. Set it to matched to make it
                // possible to transfer leader to an older version. It may be
                // useful during rolling restart.
                index = progress.matched;
            }
        }

        if self.raft_group.raft.has_pending_conf()
            || self.raft_group.raft.pending_conf_index > index
        {
            return Some("pending conf change");
        }

        let last_index = self.get_store().last_index();
        if last_index >= index + ctx.cfg.leader_transfer_max_log_lag {
            return Some("log gap");
        }
        None
    }

    fn read_local<T: Transport + 'static, C>(
        &mut self,
        ctx: &mut PollContext<T, C>,
        req: RaftCmdRequest,
        cb: Callback<RocksSnapshot>,
    ) {
        ctx.raft_metrics.propose.local_read += 1;
        cb.invoke_read(self.handle_read(ctx, req, false, Some(self.get_store().committed_index())))
    }

    fn pre_read_index(&self) -> Result<()> {
        fail_point!(
            "before_propose_readindex",
            |s| if s.map_or(true, |s| s.parse().unwrap_or(true)) {
                Ok(())
            } else {
                Err(box_err!(
                    "{} can not read due to injected failure",
                    self.tag
                ))
            }
        );

        // See more in ready_to_handle_read().
        if self.is_splitting() {
            return Err(box_err!("{} can not read index due to split", self.tag));
        }
        if self.is_merging() {
            return Err(box_err!("{} can not read index due to merge", self.tag));
        }
        Ok(())
    }

    pub fn has_unresolved_reads(&self) -> bool {
        self.pending_reads.has_unresolved()
    }

    /// `ReadIndex` requests could be lost in network, so on followers commands could queue in
    /// `pending_reads` forever. Sending a new `ReadIndex` periodically can resolve this.
    pub fn retry_pending_reads(&mut self, cfg: &Config) {
        if self.is_leader()
            || !self.pending_reads.check_needs_retry(cfg)
            || self.pre_read_index().is_err()
        {
            return;
        }

        let read = self.pending_reads.back_mut().unwrap();
        debug_assert!(read.read_index.is_none());
        self.raft_group.read_index(read.id.as_bytes().to_vec());
        debug!(
            "request to get a read index";
            "request_id" => ?read.id,
            "region_id" => self.region_id,
            "peer_id" => self.peer.get_id(),
        );
    }

    // Returns a boolean to indicate whether the `read` is proposed or not.
    // For these cases it won't be proposed:
    // 1. The region is in merging or splitting;
    // 2. The message is stale and dropped by the Raft group internally;
    // 3. There is already a read request proposed in the current lease;
    fn read_index<T: Transport, C>(
        &mut self,
        poll_ctx: &mut PollContext<T, C>,
        req: RaftCmdRequest,
        mut err_resp: RaftCmdResponse,
        cb: Callback<RocksSnapshot>,
    ) -> bool {
        if let Err(e) = self.pre_read_index() {
            debug!(
                "prevents unsafe read index";
                "region_id" => self.region_id,
                "peer_id" => self.peer.get_id(),
                "err" => ?e,
            );
            poll_ctx.raft_metrics.propose.unsafe_read_index += 1;
            cmd_resp::bind_error(&mut err_resp, e);
            cb.invoke_with_response(err_resp);
            self.should_wake_up = true;
            return false;
        }

        let renew_lease_time = monotonic_raw_now();
        if self.is_leader() {
            match self.inspect_lease() {
                // Here combine the new read request with the previous one even if the lease expired is
                // ok because in this case, the previous read index must be sent out with a valid
                // lease instead of a suspect lease. So there must no pending transfer-leader proposals
                // before or after the previous read index, and the lease can be renewed when get
                // heartbeat responses.
                LeaseState::Valid | LeaseState::Expired => {
                    let committed_index = self.get_store().committed_index();
                    if let Some(read) = self.pending_reads.back_mut() {
                        let max_lease = poll_ctx.cfg.raft_store_max_leader_lease();
                        if read.renew_lease_time + max_lease > renew_lease_time {
                            read.push_command(req, cb, committed_index);
                            return false;
                        }
                    }
                }
                // If the current lease is suspect, new read requests can't be appended into
                // `pending_reads` because if the leader is transferred, the latest read could
                // be dirty.
                _ => {}
            }
        }

        // When a replica cannot detect any leader, `MsgReadIndex` will be dropped, which would
        // cause a long time waiting for a read response. Then we should return an error directly
        // in this situation.
        if !self.is_leader() && self.leader_id() == INVALID_ID {
            cmd_resp::bind_error(
                &mut err_resp,
                box_err!("{} can not read index due to no leader", self.tag),
            );
            poll_ctx.raft_metrics.invalid_proposal.read_index_no_leader += 1;
            // The leader may be hibernated, send a message for trying to awaken the leader.
            if poll_ctx.cfg.hibernate_regions
                && (self.bcast_wake_up_time.is_none()
                    || self.bcast_wake_up_time.as_ref().unwrap().elapsed()
                        >= Duration::from_millis(MIN_BCAST_WAKE_UP_INTERVAL))
            {
                self.bcast_wake_up_message(poll_ctx);
                self.bcast_wake_up_time = Some(UtilInstant::now_coarse());
            }
            self.should_wake_up = true;
            cb.invoke_with_response(err_resp);
            return false;
        }

        // Should we call pre_propose here?
        let last_pending_read_count = self.raft_group.raft.pending_read_count();
        let last_ready_read_count = self.raft_group.raft.ready_read_count();

        poll_ctx.raft_metrics.propose.read_index += 1;

        self.bcast_wake_up_time = None;
        let id = Uuid::new_v4();
        self.raft_group.read_index(id.as_bytes().to_vec());

        let pending_read_count = self.raft_group.raft.pending_read_count();
        let ready_read_count = self.raft_group.raft.ready_read_count();

        if pending_read_count == last_pending_read_count
            && ready_read_count == last_ready_read_count
            && self.is_leader()
        {
            // The message gets dropped silently, can't be handled anymore.
            apply::notify_stale_req(self.term(), cb);
            return false;
        }

        let read = ReadIndexRequest::with_command(id, req, cb, renew_lease_time);
        self.pending_reads.push_back(read, self.is_leader());
        self.should_wake_up = true;

        debug!(
            "request to get a read index";
            "request_id" => ?id,
            "region_id" => self.region_id,
            "peer_id" => self.peer.get_id(),
            "is_leader" => self.is_leader(),
        );

        // TimeoutNow has been sent out, so we need to propose explicitly to
        // update leader lease.
        if self.leader_lease.inspect(Some(renew_lease_time)) == LeaseState::Suspect {
            let req = RaftCmdRequest::default();
            if let Ok(index) = self.propose_normal(poll_ctx, req) {
                let p = Proposal {
                    is_conf_change: false,
                    index,
                    term: self.term(),
                    cb: Callback::None,
                    renew_lease_time: Some(renew_lease_time),
                };
                self.post_propose(poll_ctx, p);
            }
        }

        true
    }

    /// Returns (minimal matched, minimal committed_index)
    ///
    /// For now, it is only used in merge.
    pub fn get_min_progress(&self) -> Result<(u64, u64)> {
        let (mut min_m, mut min_c) = (None, None);
        if let Some(progress) = self.raft_group.status().progress {
            for (id, pr) in progress.iter() {
                // Reject merge if there is any pending request snapshot,
                // because a target region may merge a source region which is in
                // an invalid state.
                if pr.state == ProgressState::Snapshot
                    || pr.pending_request_snapshot != INVALID_INDEX
                {
                    return Err(box_err!(
                        "there is a pending snapshot peer {} [{:?}], skip merge",
                        id,
                        pr
                    ));
                }
                if min_m.unwrap_or(u64::MAX) > pr.matched {
                    min_m = Some(pr.matched);
                }
                if min_c.unwrap_or(u64::MAX) > pr.committed_index {
                    min_c = Some(pr.committed_index);
                }
            }
        }
        Ok((min_m.unwrap_or(0), min_c.unwrap_or(0)))
    }

    fn pre_propose_prepare_merge<T: Transport + 'static, C>(
        &self,
        ctx: &mut PollContext<T, C>,
        req: &mut RaftCmdRequest,
    ) -> Result<()> {
        let last_index = self.raft_group.raft.raft_log.last_index();
        let (min_matched, min_committed) = self.get_min_progress()?;
        if min_matched == 0
            || min_committed == 0
            || last_index - min_matched > ctx.cfg.merge_max_log_gap
            || last_index - min_committed > ctx.cfg.merge_max_log_gap * 2
        {
            return Err(box_err!(
                "log gap from matched: {} or committed: {} to last index: {} is too large, skip merge",
                min_matched,
                min_committed,
                last_index
            ));
        }
        assert!(min_matched >= min_committed);
        let mut entry_size = 0;
        for entry in self
            .raft_group
            .raft
            .raft_log
            .entries(min_committed + 1, NO_LIMIT)?
        {
            // commit merge only contains entries start from min_matched + 1
            if entry.index > min_matched {
                entry_size += entry.get_data().len();
            }
            if entry.get_entry_type() == EntryType::EntryConfChange {
                return Err(box_err!(
                    "{} log gap contains conf change, skip merging.",
                    self.tag
                ));
            }
            if entry.get_data().is_empty() {
                continue;
            }
            let cmd: RaftCmdRequest =
                util::parse_data_at(entry.get_data(), entry.get_index(), &self.tag);
            if !cmd.has_admin_request() {
                continue;
            }
            let cmd_type = cmd.get_admin_request().get_cmd_type();
            match cmd_type {
                AdminCmdType::TransferLeader
                | AdminCmdType::ComputeHash
                | AdminCmdType::VerifyHash
                | AdminCmdType::InvalidAdmin => continue,
                _ => {}
            }
            // Any command that can change epoch or log gap should be rejected.
            return Err(box_err!(
                "log gap contains admin request {:?}, skip merging.",
                cmd_type
            ));
        }
        if entry_size as f64 > ctx.cfg.raft_entry_max_size.0 as f64 * 0.9 {
            return Err(box_err!(
                "log gap size exceed entry size limit, skip merging."
            ));
        }
        req.mut_admin_request()
            .mut_prepare_merge()
            .set_min_index(min_matched + 1);
        Ok(())
    }

    fn pre_propose<T: Transport + 'static, C>(
        &self,
        poll_ctx: &mut PollContext<T, C>,
        req: &mut RaftCmdRequest,
    ) -> Result<ProposalContext> {
        poll_ctx.coprocessor_host.pre_propose(self.region(), req)?;
        let mut ctx = ProposalContext::empty();

        if get_sync_log_from_request(req) {
            ctx.insert(ProposalContext::SYNC_LOG);
        }

        if !req.has_admin_request() {
            return Ok(ctx);
        }

        match req.get_admin_request().get_cmd_type() {
            AdminCmdType::Split | AdminCmdType::BatchSplit => ctx.insert(ProposalContext::SPLIT),
            _ => {}
        }

        if req.get_admin_request().has_prepare_merge() {
            self.pre_propose_prepare_merge(poll_ctx, req)?;
            ctx.insert(ProposalContext::PREPARE_MERGE);
        }

        Ok(ctx)
    }

    fn propose_normal<T: Transport + 'static, C>(
        &mut self,
        poll_ctx: &mut PollContext<T, C>,
        mut req: RaftCmdRequest,
    ) -> Result<u64> {
        if self.pending_merge_state.is_some()
            && req.get_admin_request().get_cmd_type() != AdminCmdType::RollbackMerge
        {
            return Err(box_err!(
                "{} peer in merging mode, can't do proposal.",
                self.tag
            ));
        }

        poll_ctx.raft_metrics.propose.normal += 1;

        // TODO: validate request for unexpected changes.
        let ctx = match self.pre_propose(poll_ctx, &mut req) {
            Ok(ctx) => ctx,
            Err(e) => {
                warn!(
                    "skip proposal";
                    "region_id" => self.region_id,
                    "peer_id" => self.peer.get_id(),
                    "err" => ?e,
                );
                return Err(e);
            }
        };
        let data = req.write_to_bytes()?;

        // TODO: use local histogram metrics
        PEER_PROPOSE_LOG_SIZE_HISTOGRAM.observe(data.len() as f64);

        if data.len() as u64 > poll_ctx.cfg.raft_entry_max_size.0 {
            error!(
                "entry is too large";
                "region_id" => self.region_id,
                "peer_id" => self.peer.get_id(),
                "size" => data.len(),
            );
            return Err(Error::RaftEntryTooLarge(self.region_id, data.len() as u64));
        }

        let propose_index = self.next_proposal_index();
        self.raft_group.propose(ctx.to_vec(), data)?;
        if self.next_proposal_index() == propose_index {
            // The message is dropped silently, this usually due to leader absence
            // or transferring leader. Both cases can be considered as NotLeader error.
            return Err(Error::NotLeader(self.region_id, None));
        }

        if ctx.contains(ProposalContext::PREPARE_MERGE) {
            self.last_proposed_prepare_merge_idx = propose_index;
        }

        Ok(propose_index)
    }

    fn execute_transfer_leader<T: Transport + 'static, C>(
        &mut self,
        ctx: &mut PollContext<T, C>,
        msg: &eraftpb::Message,
    ) {
        // log_term is set by original leader, represents the term last log is written
        // in, which should be equal to the original leader's term.
        if msg.get_log_term() != self.term() {
            return;
        }

        if self.is_leader() {
            let from = match self.get_peer_from_cache(msg.get_from()) {
                Some(p) => p,
                None => return,
            };
            match self.ready_to_transfer_leader(ctx, msg.get_index(), &from) {
                Some(reason) => {
                    info!(
                        "reject to transfer leader";
                        "region_id" => self.region_id,
                        "peer_id" => self.peer.get_id(),
                        "to" => ?from,
                        "reason" => reason,
                        "index" => msg.get_index(),
                        "last_index" => self.get_store().last_index(),
                    );
                }
                None => {
                    self.transfer_leader(&from);
                    self.should_wake_up = true;
                }
            }
            return;
        }

        if self.is_applying_snapshot()
            || self.has_pending_snapshot()
            || msg.get_from() != self.leader_id()
        {
            info!(
                "reject transferring leader";
                "region_id" =>self.region_id,
                "peer_id" => self.peer.get_id(),
                "from" => msg.get_from(),
            );
            return;
        }

        let mut msg = eraftpb::Message::new();
        msg.set_from(self.peer_id());
        msg.set_to(self.leader_id());
        msg.set_msg_type(eraftpb::MessageType::MsgTransferLeader);
        msg.set_index(self.get_store().applied_index());
        msg.set_log_term(self.term());
        self.raft_group.raft.msgs.push(msg);
    }

    /// Return true to if the transfer leader request is accepted.
    ///
    /// When transferring leadership begins, leader sends a pre-transfer
    /// to target follower first to ensures it's ready to become leader.
    /// After that the real transfer leader process begin.
    ///
    /// 1. pre_transfer_leader on leader:
    ///     Leader will send a MsgTransferLeader to follower.
    /// 2. execute_transfer_leader on follower
    ///     If follower passes all necessary checks, it will reply an
    ///     ACK with type MsgTransferLeader and its promised persistent index.
    /// 3. execute_transfer_leader on leader:
    ///     Leader checks if it's appropriate to transfer leadership. If it
    ///     does, it calls raft transfer_leader API to do the remaining work.
    ///
    /// See also: tikv/rfcs#37.
    fn propose_transfer_leader<T: Transport + 'static, C>(
        &mut self,
        ctx: &mut PollContext<T, C>,
        req: RaftCmdRequest,
        cb: Callback<RocksSnapshot>,
    ) -> bool {
        ctx.raft_metrics.propose.transfer_leader += 1;

        let transfer_leader = get_transfer_leader_cmd(&req).unwrap();
        let peer = transfer_leader.get_peer();

        let transferred = self.pre_transfer_leader(peer);

        // transfer leader command doesn't need to replicate log and apply, so we
        // return immediately. Note that this command may fail, we can view it just as an advice
        cb.invoke_with_response(make_transfer_leader_response());

        transferred
    }

    // Fails in such cases:
    // 1. A pending conf change has not been applied yet;
    // 2. Removing the leader is not allowed in the configuration;
    // 3. The conf change makes the raft group not healthy;
    // 4. The conf change is dropped by raft group internally.
    fn propose_conf_change<T: Transport + 'static, C>(
        &mut self,
        ctx: &mut PollContext<T, C>,
        req: &RaftCmdRequest,
    ) -> Result<u64> {
        if self.pending_merge_state.is_some() {
            return Err(box_err!(
                "{} peer in merging mode, can't do proposal.",
                self.tag
            ));
        }
        if self.raft_group.raft.pending_conf_index > self.get_store().applied_index() {
            info!(
                "there is a pending conf change, try later";
                "region_id" => self.region_id,
                "peer_id" => self.peer.get_id(),
            );
            return Err(box_err!(
                "{} there is a pending conf change, try later",
                self.tag
            ));
        }

        self.check_conf_change(ctx, req)?;

        ctx.raft_metrics.propose.conf_change += 1;

        let data = req.write_to_bytes()?;

        // TODO: use local histogram metrics
        PEER_PROPOSE_LOG_SIZE_HISTOGRAM.observe(data.len() as f64);

        let change_peer = apply::get_change_peer_cmd(req).unwrap();
        let mut cc = eraftpb::ConfChange::default();
        cc.set_change_type(change_peer.get_change_type());
        cc.set_node_id(change_peer.get_peer().get_id());
        cc.set_context(data);

        info!(
            "propose conf change peer";
            "region_id" => self.region_id,
            "peer_id" => self.peer.get_id(),
            "change_type" => ?cc.get_change_type(),
            "change_peer" => cc.get_node_id(),
        );

        let propose_index = self.next_proposal_index();
        self.raft_group
            .propose_conf_change(ProposalContext::SYNC_LOG.to_vec(), cc)?;
        if self.next_proposal_index() == propose_index {
            // The message is dropped silently, this usually due to leader absence
            // or transferring leader. Both cases can be considered as NotLeader error.
            return Err(Error::NotLeader(self.region_id, None));
        }

        Ok(propose_index)
    }

    fn handle_read<T: Transport + 'static, C>(
        &self,
        ctx: &mut PollContext<T, C>,
        req: RaftCmdRequest,
        check_epoch: bool,
        read_index: Option<u64>,
    ) -> ReadResponse<RocksSnapshot> {
        let mut resp = ReadExecutor::new(
            ctx.engines.kv.clone(),
            check_epoch,
            false, /* we don't need snapshot time */
        )
        .execute(&req, self.region(), read_index);

        cmd_resp::bind_term(&mut resp.response, self.term());
        resp
    }

    pub fn term(&self) -> u64 {
        self.raft_group.raft.term
    }

    pub fn stop(&mut self) {
        self.mut_store().cancel_applying_snap();
        self.pending_reads.clear_all(None);
    }

    pub fn maybe_add_want_rollback_merge_peer(&mut self, peer_id: u64, extra_msg: &ExtraMessage) {
        if !self.is_leader() {
            return;
        }
        if let Some(ref state) = self.pending_merge_state {
            if state.get_commit() == extra_msg.get_premerge_commit() {
                self.add_want_rollback_merge_peer(peer_id);
            }
        }
    }

    pub fn add_want_rollback_merge_peer(&mut self, peer_id: u64) {
        assert!(self.pending_merge_state.is_some());
        self.want_rollback_merge_peers.insert(peer_id);
    }
}

impl Peer {
    pub fn insert_peer_cache(&mut self, peer: metapb::Peer) {
        self.peer_cache.borrow_mut().insert(peer.get_id(), peer);
    }

    pub fn remove_peer_from_cache(&mut self, peer_id: u64) {
        self.peer_cache.borrow_mut().remove(&peer_id);
    }

    pub fn get_peer_from_cache(&self, peer_id: u64) -> Option<metapb::Peer> {
        if peer_id == 0 {
            return None;
        }
        fail_point!("stale_peer_cache_2", peer_id == 2, |_| None);
        if let Some(peer) = self.peer_cache.borrow().get(&peer_id) {
            return Some(peer.clone());
        }

        // Try to find in region, if found, set in cache.
        for peer in self.region().get_peers() {
            if peer.get_id() == peer_id {
                self.peer_cache.borrow_mut().insert(peer_id, peer.clone());
                return Some(peer.clone());
            }
        }

        None
    }

<<<<<<< HEAD
    pub fn heartbeat_pd<T: Transport + 'static, C>(&mut self, ctx: &PollContext<T, C>) {
=======
    fn region_replication_status(&mut self) -> Option<RegionReplicationStatus> {
        if self.replication_mode_version == 0 {
            return None;
        }
        let mut status = RegionReplicationStatus::default();
        status.state_id = self.replication_mode_version;
        let state = if !self.replication_sync {
            if self.dr_auto_sync_state != DrAutoSyncState::Async {
                let res = self.raft_group.raft.check_group_commit_consistent();
                if Some(true) != res {
                    let mut buffer: SmallVec<[(u64, u64, u64); 5]> = SmallVec::new();
                    if self.get_store().applied_index_term() >= self.term() {
                        for (id, p) in self.raft_group.raft.prs().voters() {
                            buffer.push((*id, p.commit_group_id, p.matched));
                        }
                    };
                    info!(
                        "still not reach integrity over label";
                        "status" => ?res,
                        "region_id" => self.region_id,
                        "peer_id" => self.peer.id,
                        "progress" => ?buffer
                    );
                } else {
                    self.replication_sync = true;
                }
                match res {
                    Some(true) => RegionReplicationState::IntegrityOverLabel,
                    Some(false) => RegionReplicationState::SimpleMajority,
                    None => RegionReplicationState::Unknown,
                }
            } else {
                RegionReplicationState::SimpleMajority
            }
        } else {
            RegionReplicationState::IntegrityOverLabel
        };
        status.set_state(state);
        Some(status)
    }

    pub fn heartbeat_pd<T, C>(&mut self, ctx: &PollContext<T, C>) {
>>>>>>> c7425b2e
        let task = PdTask::Heartbeat {
            term: self.term(),
            region: self.region().clone(),
            peer: self.peer.clone(),
            down_peers: self.collect_down_peers(ctx.cfg.max_peer_down_duration.0),
            pending_peers: self.collect_pending_peers(ctx),
            written_bytes: self.peer_stat.written_bytes,
            written_keys: self.peer_stat.written_keys,
            approximate_size: self.approximate_size,
            approximate_keys: self.approximate_keys,
            replication_status: self.region_replication_status(),
        };
        if let Err(e) = ctx.pd_scheduler.schedule(task) {
            error!(
                "failed to notify pd";
                "region_id" => self.region_id,
                "peer_id" => self.peer.get_id(),
                "err" => ?e,
            );
        }
    }

    fn send_raft_message<T: Transport>(
        &mut self,
        msg: eraftpb::Message,
        trans: &mut BlockableTransport<T>,
    ) {
        let mut send_msg = RaftMessage::default();
        send_msg.set_region_id(self.region_id);
        // set current epoch
        send_msg.set_region_epoch(self.region().get_region_epoch().clone());

        let from_peer = self.peer.clone();
        let to_peer = match self.get_peer_from_cache(msg.get_to()) {
            Some(p) => p,
            None => {
                warn!(
                    "failed to look up recipient peer";
                    "region_id" => self.region_id,
                    "peer_id" => self.peer.get_id(),
                    "to_peer" => msg.get_to(),
                );
                return;
            }
        };

        let to_peer_id = to_peer.get_id();
        let to_store_id = to_peer.get_store_id();
        let msg_type = msg.get_msg_type();
        debug!(
            "send raft msg";
            "region_id" => self.region_id,
            "peer_id" => self.peer.get_id(),
            "msg_type" => ?msg_type,
            "msg_size" => msg.compute_size(),
            "from" => from_peer.get_id(),
            "to" => to_peer_id,
        );

        send_msg.set_from_peer(from_peer);
        send_msg.set_to_peer(to_peer);

        // There could be two cases:
        // 1. Target peer already exists but has not established communication with leader yet
        // 2. Target peer is added newly due to member change or region split, but it's not
        //    created yet
        // For both cases the region start key and end key are attached in RequestVote and
        // Heartbeat message for the store of that peer to check whether to create a new peer
        // when receiving these messages, or just to wait for a pending region split to perform
        // later.
        if self.get_store().is_initialized() && is_initial_msg(&msg) {
            let region = self.region();
            send_msg.set_start_key(region.get_start_key().to_vec());
            send_msg.set_end_key(region.get_end_key().to_vec());
        }
        send_msg.set_message(msg);

        let to_leader = to_peer_id == self.leader_id();
        let is_snapshot_msg = msg_type == eraftpb::MessageType::MsgSnapshot;

        let res = trans.maybe_cache_send(send_msg, self.is_leader(), to_leader, is_snapshot_msg);
        if let Err(e) = res {
            warn!(
                "failed to send msg to other peer";
                "region_id" => self.region_id,
                "peer_id" => self.peer.get_id(),
                "target_peer_id" => to_peer_id,
                "target_store_id" => to_store_id,
                "err" => ?e,
            );
            self.on_send_err(to_leader, is_snapshot_msg, to_peer_id);
        };
    }

    pub fn on_send_err(
        &mut self,
        leader_unreachable: bool,
        is_snapshot_msg: bool,
        to_peer_id: u64,
    ) {
        if leader_unreachable {
            self.leader_unreachable = true;
        }
        // unreachable store
        self.raft_group.report_unreachable(to_peer_id);
        if is_snapshot_msg {
            self.raft_group
                .report_snapshot(to_peer_id, SnapshotStatus::Failure);
        }
    }

    pub fn bcast_wake_up_message<T: Transport, C>(&self, ctx: &mut PollContext<T, C>) {
        for peer in self.region().get_peers() {
            if peer.get_id() == self.peer_id() {
                continue;
            }
            let mut send_msg = RaftMessage::default();
            send_msg.set_region_id(self.region_id);
            send_msg.set_from_peer(self.peer.clone());
            send_msg.set_region_epoch(self.region().get_region_epoch().clone());
            send_msg.set_to_peer(peer.clone());
            let extra_msg = send_msg.mut_extra_msg();
            extra_msg.set_type(ExtraMessageType::MsgRegionWakeUp);
            if let Err(e) = ctx.trans.send(send_msg) {
                error!(
                    "failed to send wake up message";
                    "region_id" => self.region_id,
                    "peer_id" => self.peer.get_id(),
                    "target_peer_id" => peer.get_id(),
                    "target_store_id" => peer.get_store_id(),
                    "err" => ?e,
                );
            } else {
                ctx.need_flush_trans = true;
            }
        }
    }

    pub fn bcast_check_stale_peer_message<T: Transport, C>(&mut self, ctx: &mut PollContext<T, C>) {
        if self.check_stale_conf_ver < self.region().get_region_epoch().get_conf_ver() {
            self.check_stale_conf_ver = self.region().get_region_epoch().get_conf_ver();
            self.check_stale_peers = self.region().get_peers().to_vec();
        }
        for peer in &self.check_stale_peers {
            if peer.get_id() == self.peer_id() {
                continue;
            }
            let mut send_msg = RaftMessage::default();
            send_msg.set_region_id(self.region_id);
            send_msg.set_from_peer(self.peer.clone());
            send_msg.set_region_epoch(self.region().get_region_epoch().clone());
            send_msg.set_to_peer(peer.clone());
            let extra_msg = send_msg.mut_extra_msg();
            extra_msg.set_type(ExtraMessageType::MsgCheckStalePeer);
            if let Err(e) = ctx.trans.send(send_msg) {
                error!(
                    "failed to send check stale peer message";
                    "region_id" => self.region_id,
                    "peer_id" => self.peer.get_id(),
                    "target_peer_id" => peer.get_id(),
                    "target_store_id" => peer.get_store_id(),
                    "err" => ?e,
                );
            } else {
                ctx.need_flush_trans = true;
            }
        }
    }

    pub fn on_check_stale_peer_response(
        &mut self,
        check_conf_ver: u64,
        check_peers: Vec<metapb::Peer>,
    ) {
        if self.check_stale_conf_ver < check_conf_ver {
            self.check_stale_conf_ver = check_conf_ver;
            self.check_stale_peers = check_peers;
        }
    }

    pub fn send_want_rollback_merge<T: Transport, C>(
        &self,
        premerge_commit: u64,
        ctx: &mut PollContext<T, C>,
    ) {
        let mut send_msg = RaftMessage::default();
        send_msg.set_region_id(self.region_id);
        send_msg.set_from_peer(self.peer.clone());
        send_msg.set_region_epoch(self.region().get_region_epoch().clone());
        let to_peer = match self.get_peer_from_cache(self.leader_id()) {
            Some(p) => p,
            None => {
                warn!(
                    "failed to look up recipient peer";
                    "region_id" => self.region_id,
                    "peer_id" => self.peer.get_id(),
                    "to_peer" => self.leader_id(),
                );
                return;
            }
        };
        send_msg.set_to_peer(to_peer.clone());
        let extra_msg = send_msg.mut_extra_msg();
        extra_msg.set_type(ExtraMessageType::MsgWantRollbackMerge);
        extra_msg.set_premerge_commit(premerge_commit);
        if let Err(e) = ctx.trans.send(send_msg) {
            error!(
                "failed to send want rollback merge message";
                "region_id" => self.region_id,
                "peer_id" => self.peer.get_id(),
                "target_peer_id" => to_peer.get_id(),
                "target_store_id" => to_peer.get_store_id(),
                "err" => ?e
            );
        } else {
            ctx.need_flush_trans = true;
        }
    }
}

/// `RequestPolicy` decides how we handle a request.
#[derive(Clone, PartialEq, Debug)]
pub enum RequestPolicy {
    // Handle the read request directly without dispatch.
    ReadLocal,
    // Handle the read request via raft's SafeReadIndex mechanism.
    ReadIndex,
    ProposeNormal,
    ProposeTransferLeader,
    ProposeConfChange,
}

/// `RequestInspector` makes `RequestPolicy` for requests.
pub trait RequestInspector {
    /// Has the current term been applied?
    fn has_applied_to_current_term(&mut self) -> bool;
    /// Inspects its lease.
    fn inspect_lease(&mut self) -> LeaseState;

    /// Inspect a request, return a policy that tells us how to
    /// handle the request.
    fn inspect(&mut self, req: &RaftCmdRequest) -> Result<RequestPolicy> {
        if req.has_admin_request() {
            if apply::get_change_peer_cmd(req).is_some() {
                return Ok(RequestPolicy::ProposeConfChange);
            }
            if get_transfer_leader_cmd(req).is_some() {
                return Ok(RequestPolicy::ProposeTransferLeader);
            }
            return Ok(RequestPolicy::ProposeNormal);
        }

        let mut has_read = false;
        let mut has_write = false;
        for r in req.get_requests() {
            match r.get_cmd_type() {
                CmdType::Get | CmdType::Snap | CmdType::ReadIndex => has_read = true,
                CmdType::Delete | CmdType::Put | CmdType::DeleteRange | CmdType::IngestSst => {
                    has_write = true
                }
                CmdType::Prewrite | CmdType::Invalid => {
                    return Err(box_err!(
                        "invalid cmd type {:?}, message maybe corrupted",
                        r.get_cmd_type()
                    ));
                }
            }

            if has_read && has_write {
                return Err(box_err!("read and write can't be mixed in one batch"));
            }
        }

        if has_write {
            return Ok(RequestPolicy::ProposeNormal);
        }

        if req.get_header().get_read_quorum() {
            return Ok(RequestPolicy::ReadIndex);
        }

        // If applied index's term is differ from current raft's term, leader transfer
        // must happened, if read locally, we may read old value.
        if !self.has_applied_to_current_term() {
            return Ok(RequestPolicy::ReadIndex);
        }

        // Local read should be performed, if and only if leader is in lease.
        // None for now.
        match self.inspect_lease() {
            LeaseState::Valid => Ok(RequestPolicy::ReadLocal),
            LeaseState::Expired | LeaseState::Suspect => {
                // Perform a consistent read to Raft quorum and try to renew the leader lease.
                Ok(RequestPolicy::ReadIndex)
            }
        }
    }
}

impl RequestInspector for Peer {
    fn has_applied_to_current_term(&mut self) -> bool {
        self.get_store().applied_index_term() == self.term()
    }

    fn inspect_lease(&mut self) -> LeaseState {
        if !self.raft_group.raft.in_lease() {
            return LeaseState::Suspect;
        }
        // None means now.
        let state = self.leader_lease.inspect(None);
        if LeaseState::Expired == state {
            debug!(
                "leader lease is expired";
                "region_id" => self.region_id,
                "peer_id" => self.peer.get_id(),
                "lease" => ?self.leader_lease,
            );
            // The lease is expired, call `expire` explicitly.
            self.leader_lease.expire();
        }
        state
    }
}

#[derive(Debug)]
pub struct ReadExecutor<E: KvEngine> {
    check_epoch: bool,
    engine: E,
    snapshot: Option<Arc<E::Snapshot>>,
    snapshot_time: Option<Timespec>,
    need_snapshot_time: bool,
}

impl<E> ReadExecutor<E>
where
    E: KvEngine,
{
    pub fn new(engine: E, check_epoch: bool, need_snapshot_time: bool) -> Self {
        ReadExecutor {
            check_epoch,
            engine,
            snapshot: None,
            snapshot_time: None,
            need_snapshot_time,
        }
    }

    #[inline]
    pub fn snapshot_time(&mut self) -> Option<Timespec> {
        self.maybe_update_snapshot();
        self.snapshot_time
    }

    #[inline]
    fn maybe_update_snapshot(&mut self) {
        if self.snapshot.is_some() {
            return;
        }
        self.snapshot = Some(Arc::new(self.engine.snapshot()));
        // Reading current timespec after snapshot, in case we do not
        // expire lease in time.
        atomic::fence(atomic::Ordering::Release);
        if self.need_snapshot_time {
            self.snapshot_time = Some(monotonic_raw_now());
        }
    }

    fn do_get(&self, req: &Request, region: &metapb::Region) -> Result<Response> {
        // TODO: the get_get looks weird, maybe we should figure out a better name later.
        let key = req.get_get().get_key();
        // region key range has no data prefix, so we must use origin key to check.
        util::check_key_in_region(key, region)?;

        let mut resp = Response::default();
        let snapshot = self.snapshot.as_ref().unwrap();
        let res = if !req.get_get().get_cf().is_empty() {
            let cf = req.get_get().get_cf();
            // TODO: check whether cf exists or not.
            snapshot
                .get_value_cf(cf, &keys::data_key(key))
                .unwrap_or_else(|e| {
                    panic!(
                        "[region {}] failed to get {} with cf {}: {:?}",
                        region.get_id(),
                        hex::encode_upper(key),
                        cf,
                        e
                    )
                })
        } else {
            snapshot
                .get_value(&keys::data_key(key))
                .unwrap_or_else(|e| {
                    panic!(
                        "[region {}] failed to get {}: {:?}",
                        region.get_id(),
                        hex::encode_upper(key),
                        e
                    )
                })
        };
        if let Some(res) = res {
            resp.mut_get().set_value(res.to_vec());
        }

        Ok(resp)
    }

    pub fn execute(
        &mut self,
        msg: &RaftCmdRequest,
        region: &metapb::Region,
        read_index: Option<u64>,
    ) -> ReadResponse<E::Snapshot> {
        if self.check_epoch {
            if let Err(e) = check_region_epoch(msg, region, true) {
                debug!(
                    "epoch not match";
                    "region_id" => region.get_id(),
                    "err" => ?e,
                );
                return ReadResponse {
                    response: cmd_resp::new_error(e),
                    snapshot: None,
                };
            }
        }
        self.maybe_update_snapshot();
        let mut need_snapshot = false;
        let requests = msg.get_requests();
        let mut responses = Vec::with_capacity(requests.len());
        for req in requests {
            let cmd_type = req.get_cmd_type();
            let mut resp = match cmd_type {
                CmdType::Get => match self.do_get(req, region) {
                    Ok(resp) => resp,
                    Err(e) => {
                        error!(
                            "failed to execute get command";
                            "region_id" => region.get_id(),
                            "err" => ?e,
                        );
                        return ReadResponse {
                            response: cmd_resp::new_error(e),
                            snapshot: None,
                        };
                    }
                },
                CmdType::Snap => {
                    need_snapshot = true;
                    raft_cmdpb::Response::default()
                }
                CmdType::ReadIndex => {
                    let mut resp = raft_cmdpb::Response::default();
                    if let Some(read_index) = read_index {
                        let mut res = ReadIndexResponse::default();
                        res.set_read_index(read_index);
                        resp.set_read_index(res);
                    } else {
                        panic!("[region {}] can not get readindex", region.get_id(),);
                    }
                    resp
                }
                CmdType::Prewrite
                | CmdType::Put
                | CmdType::Delete
                | CmdType::DeleteRange
                | CmdType::IngestSst
                | CmdType::Invalid => unreachable!(),
            };
            resp.set_cmd_type(cmd_type);
            responses.push(resp);
        }

        let mut response = RaftCmdResponse::default();
        response.set_responses(responses.into());
        let snapshot = if need_snapshot {
            Some(RegionSnapshot::from_snapshot(
                self.snapshot.clone().unwrap(),
                region.to_owned(),
            ))
        } else {
            None
        };
        ReadResponse { response, snapshot }
    }
}

fn get_transfer_leader_cmd(msg: &RaftCmdRequest) -> Option<&TransferLeaderRequest> {
    if !msg.has_admin_request() {
        return None;
    }
    let req = msg.get_admin_request();
    if !req.has_transfer_leader() {
        return None;
    }

    Some(req.get_transfer_leader())
}

fn get_sync_log_from_request(msg: &RaftCmdRequest) -> bool {
    if msg.has_admin_request() {
        let req = msg.get_admin_request();
        return match req.get_cmd_type() {
            AdminCmdType::ChangePeer
            | AdminCmdType::Split
            | AdminCmdType::BatchSplit
            | AdminCmdType::PrepareMerge
            | AdminCmdType::CommitMerge
            | AdminCmdType::RollbackMerge => true,
            _ => false,
        };
    }

    msg.get_header().get_sync_log()
}

/// We enable follower lazy commit to get a better performance.
/// But it may not be appropriate for some requests. This function
/// checks whether the request should be committed on all followers
/// as soon as possible.
fn is_request_urgent(req: &RaftCmdRequest) -> bool {
    if !req.has_admin_request() {
        return false;
    }

    match req.get_admin_request().get_cmd_type() {
        AdminCmdType::Split
        | AdminCmdType::BatchSplit
        | AdminCmdType::ChangePeer
        | AdminCmdType::ComputeHash
        | AdminCmdType::VerifyHash
        | AdminCmdType::PrepareMerge
        | AdminCmdType::CommitMerge
        | AdminCmdType::RollbackMerge => true,
        _ => false,
    }
}

fn make_transfer_leader_response() -> RaftCmdResponse {
    let mut response = AdminResponse::default();
    response.set_cmd_type(AdminCmdType::TransferLeader);
    response.set_transfer_leader(TransferLeaderResponse::default());
    let mut resp = RaftCmdResponse::default();
    resp.set_admin_response(response);
    resp
}

#[cfg(test)]
mod tests {
    #[cfg(feature = "protobuf-codec")]
    use protobuf::ProtobufEnum;

    use super::*;

    #[test]
    fn test_sync_log() {
        let white_list = [
            AdminCmdType::InvalidAdmin,
            AdminCmdType::CompactLog,
            AdminCmdType::TransferLeader,
            AdminCmdType::ComputeHash,
            AdminCmdType::VerifyHash,
        ];
        for tp in AdminCmdType::values() {
            let mut msg = RaftCmdRequest::default();
            msg.mut_admin_request().set_cmd_type(*tp);
            assert_eq!(
                get_sync_log_from_request(&msg),
                !white_list.contains(tp),
                "{:?}",
                tp
            );
        }
    }

    #[test]
    fn test_urgent() {
        let urgent_types = [
            AdminCmdType::Split,
            AdminCmdType::BatchSplit,
            AdminCmdType::ChangePeer,
            AdminCmdType::ComputeHash,
            AdminCmdType::VerifyHash,
            AdminCmdType::PrepareMerge,
            AdminCmdType::CommitMerge,
            AdminCmdType::RollbackMerge,
        ];
        for tp in AdminCmdType::values() {
            let mut req = RaftCmdRequest::default();
            req.mut_admin_request().set_cmd_type(*tp);
            assert_eq!(
                is_request_urgent(&req),
                urgent_types.contains(tp),
                "{:?}",
                tp
            );
        }
        assert!(!is_request_urgent(&RaftCmdRequest::default()));
    }

    #[test]
    fn test_entry_context() {
        let tbl: Vec<&[ProposalContext]> = vec![
            &[ProposalContext::SPLIT],
            &[ProposalContext::SYNC_LOG],
            &[ProposalContext::PREPARE_MERGE],
            &[ProposalContext::SPLIT, ProposalContext::SYNC_LOG],
            &[ProposalContext::PREPARE_MERGE, ProposalContext::SYNC_LOG],
        ];

        for flags in tbl {
            let mut ctx = ProposalContext::empty();
            for f in flags {
                ctx.insert(*f);
            }

            let ser = ctx.to_vec();
            let de = ProposalContext::from_bytes(&ser);

            for f in flags {
                assert!(de.contains(*f), "{:?}", de);
            }
        }
    }

    #[test]
    fn test_request_inspector() {
        struct DummyInspector {
            applied_to_index_term: bool,
            lease_state: LeaseState,
        }
        impl RequestInspector for DummyInspector {
            fn has_applied_to_current_term(&mut self) -> bool {
                self.applied_to_index_term
            }
            fn inspect_lease(&mut self) -> LeaseState {
                self.lease_state
            }
        }

        let mut table = vec![];

        // Ok(_)
        let mut req = RaftCmdRequest::default();
        let mut admin_req = raft_cmdpb::AdminRequest::default();

        req.set_admin_request(admin_req.clone());
        table.push((req.clone(), RequestPolicy::ProposeNormal));

        admin_req.set_change_peer(raft_cmdpb::ChangePeerRequest::default());
        req.set_admin_request(admin_req.clone());
        table.push((req.clone(), RequestPolicy::ProposeConfChange));
        admin_req.clear_change_peer();

        admin_req.set_transfer_leader(raft_cmdpb::TransferLeaderRequest::default());
        req.set_admin_request(admin_req.clone());
        table.push((req.clone(), RequestPolicy::ProposeTransferLeader));
        admin_req.clear_transfer_leader();
        req.clear_admin_request();

        for (op, policy) in vec![
            (CmdType::Get, RequestPolicy::ReadLocal),
            (CmdType::Snap, RequestPolicy::ReadLocal),
            (CmdType::Put, RequestPolicy::ProposeNormal),
            (CmdType::Delete, RequestPolicy::ProposeNormal),
            (CmdType::DeleteRange, RequestPolicy::ProposeNormal),
            (CmdType::IngestSst, RequestPolicy::ProposeNormal),
        ] {
            let mut request = raft_cmdpb::Request::default();
            request.set_cmd_type(op);
            req.set_requests(vec![request].into());
            table.push((req.clone(), policy));
        }

        for &applied_to_index_term in &[true, false] {
            for &lease_state in &[LeaseState::Expired, LeaseState::Suspect, LeaseState::Valid] {
                for (req, mut policy) in table.clone() {
                    let mut inspector = DummyInspector {
                        applied_to_index_term,
                        lease_state,
                    };
                    // Leader can not read local as long as
                    // it has not applied to its term or it does has a valid lease.
                    if policy == RequestPolicy::ReadLocal
                        && (!applied_to_index_term || LeaseState::Valid != inspector.lease_state)
                    {
                        policy = RequestPolicy::ReadIndex;
                    }
                    assert_eq!(inspector.inspect(&req).unwrap(), policy);
                }
            }
        }

        // Read quorum.
        let mut request = raft_cmdpb::Request::default();
        request.set_cmd_type(CmdType::Snap);
        req.set_requests(vec![request].into());
        req.mut_header().set_read_quorum(true);
        let mut inspector = DummyInspector {
            applied_to_index_term: true,
            lease_state: LeaseState::Valid,
        };
        assert_eq!(inspector.inspect(&req).unwrap(), RequestPolicy::ReadIndex);
        req.clear_header();

        // Err(_)
        let mut err_table = vec![];
        for &op in &[CmdType::Prewrite, CmdType::Invalid] {
            let mut request = raft_cmdpb::Request::default();
            request.set_cmd_type(op);
            req.set_requests(vec![request].into());
            err_table.push(req.clone());
        }
        let mut snap = raft_cmdpb::Request::default();
        snap.set_cmd_type(CmdType::Snap);
        let mut put = raft_cmdpb::Request::default();
        put.set_cmd_type(CmdType::Put);
        req.set_requests(vec![snap, put].into());
        err_table.push(req);

        for req in err_table {
            let mut inspector = DummyInspector {
                applied_to_index_term: true,
                lease_state: LeaseState::Valid,
            };
            assert!(inspector.inspect(&req).is_err());
        }
    }
}<|MERGE_RESOLUTION|>--- conflicted
+++ resolved
@@ -911,7 +911,7 @@
     }
 
     /// Collects all pending peers and update `peers_start_pending_time`.
-    pub fn collect_pending_peers<T, C>(&mut self, ctx: &PollContext<T, C>) -> Vec<metapb::Peer> {
+    pub fn collect_pending_peers<T: Transport + 'static, C>(&mut self, ctx: &PollContext<T, C>) -> Vec<metapb::Peer> {
         let mut pending_peers = Vec::with_capacity(self.region().get_peers().len());
         let status = self.raft_group.status();
         let truncated_idx = self.get_store().truncated_index();
@@ -1324,28 +1324,24 @@
         };
         before_handle_raft_ready_1003();
 
-<<<<<<< HEAD
+        fail_point!(
+            "before_handle_snapshot_ready_3",
+            self.peer.get_id() == 3 && self.get_pending_snapshot().is_some(),
+            |_| None
+        );
+
+        debug!(
+            "handle raft ready";
+            "region_id" => self.region_id,
+            "peer_id" => self.peer.get_id(),
+        );
+
         let mut ready = if ctx.sync_log {
             self.raft_group.ready_since(self.last_applying_idx)
         } else {
             self.raft_group
                 .ready_from_range(self.last_applying_idx, self.get_store().synced_idx)
         };
-=======
-        fail_point!(
-            "before_handle_snapshot_ready_3",
-            self.peer.get_id() == 3 && self.get_pending_snapshot().is_some(),
-            |_| None
-        );
-
-        debug!(
-            "handle raft ready";
-            "region_id" => self.region_id,
-            "peer_id" => self.peer.get_id(),
-        );
-
-        let mut ready = self.raft_group.ready_since(self.last_applying_idx);
->>>>>>> c7425b2e
 
         self.on_role_changed(ctx, &ready);
 
@@ -2709,9 +2705,6 @@
         None
     }
 
-<<<<<<< HEAD
-    pub fn heartbeat_pd<T: Transport + 'static, C>(&mut self, ctx: &PollContext<T, C>) {
-=======
     fn region_replication_status(&mut self) -> Option<RegionReplicationStatus> {
         if self.replication_mode_version == 0 {
             return None;
@@ -2753,8 +2746,7 @@
         Some(status)
     }
 
-    pub fn heartbeat_pd<T, C>(&mut self, ctx: &PollContext<T, C>) {
->>>>>>> c7425b2e
+    pub fn heartbeat_pd<T: Transport + 'static, C>(&mut self, ctx: &PollContext<T, C>) {
         let task = PdTask::Heartbeat {
             term: self.term(),
             region: self.region().clone(),
