--- conflicted
+++ resolved
@@ -53,11 +53,7 @@
         let enc_info = box_try!(key_mgr.new_file(path));
         let mthd = encryption_method_from_db_encryption_method(enc_info.method);
         if mthd != EncryptionMethod::Plaintext {
-<<<<<<< HEAD
-            let writer = box_try!(CrypterWriter::new_encypter(
-=======
             let writer = box_try!(CrypterWriter::new_encrypter(
->>>>>>> f9811741
                 file.take().unwrap(),
                 mthd,
                 &enc_info.key,
