--- conflicted
+++ resolved
@@ -311,29 +311,7 @@
                 ),
             ));
         }
-<<<<<<< HEAD
-        let writer = self.writer.as_mut().unwrap();
-        writer.write(&self.crypter_buffer[0..bytes])
-    }
-
-    fn flush(&mut self) -> IoResult<()> {
-        let writer = self.writer.as_mut().unwrap();
-        writer.flush()
-    }
-}
-
-impl<W: Seek + Write> Seek for EncrypterWriter<W> {
-    fn seek(&mut self, pos: SeekFrom) -> IoResult<u64> {
-        Ok(0)
-    }
-}
-
-impl EncrypterWriter<File> {
-    pub fn sync_all(&self) -> IoResult<()> {
-        self.writer.as_ref().unwrap().sync_all()
-=======
         Ok(&self.buffer[..count])
->>>>>>> f1e811ac
     }
 
     #[inline]
