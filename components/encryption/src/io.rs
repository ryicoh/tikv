// Copyright 2020 TiKV Project Authors. Licensed under Apache-2.0.

use std::{
    io::{Error as IoError, ErrorKind, Read, Result as IoResult, Seek, SeekFrom, Write},
    pin::Pin,
};

use futures_util::{
    io::AsyncRead,
    task::{Context, Poll},
};
use kvproto::encryptionpb::EncryptionMethod;
use openssl::symm::{Cipher as OCipher, Crypter as OCrypter, Mode};

use crate::{Iv, Result};
use file_system::File;
use tikv_util::box_err;

const AES_BLOCK_SIZE: usize = 16;
<<<<<<< HEAD
const MAX_INPLACE_CRYPTION_SIZE: usize = 10240;
=======
const MAX_INPLACE_CRYPTION_SIZE: usize = 1024 * 1024;
>>>>>>> f9811741

/// Encrypt or decrypt content as data being read.
pub struct CrypterReader<R> {
    reader: R,
    crypter: Option<CrypterCore>,
}

impl<R> CrypterReader<R> {
<<<<<<< HEAD
    pub fn new_encypter(
=======
    pub fn new_encrypter(
>>>>>>> f9811741
        reader: R,
        method: EncryptionMethod,
        key: &[u8],
        iv: Iv,
    ) -> Result<CrypterReader<R>> {
        Ok(Self {
            reader,
            crypter: if method != EncryptionMethod::Plaintext {
                Some(CrypterCore::new(method, key, Mode::Encrypt, iv)?)
            } else {
                None
            },
        })
    }

    pub fn new_decrypter(
        reader: R,
        method: EncryptionMethod,
        key: &[u8],
        iv: Iv,
    ) -> Result<CrypterReader<R>> {
        Ok(Self {
            reader,
            crypter: if method != EncryptionMethod::Plaintext {
                Some(CrypterCore::new(method, key, Mode::Decrypt, iv)?)
            } else {
                None
            },
        })
    }
}

impl<R: Read> Read for CrypterReader<R> {
    fn read(&mut self, buf: &mut [u8]) -> IoResult<usize> {
        let count = self.reader.read(buf)?;
        if let Some(crypter) = self.crypter.as_mut() {
            crypter.do_crypter_in_place(&mut buf[..count])?;
        }
        Ok(count)
    }
}

impl<R: Seek> Seek for CrypterReader<R> {
    fn seek(&mut self, pos: SeekFrom) -> IoResult<u64> {
        let offset = self.reader.seek(pos)?;
        if let Some(crypter) = self.crypter.as_mut() {
            crypter.reset_crypter(offset)?;
        }
        Ok(offset)
    }
}

impl<R: AsyncRead + Unpin> AsyncRead for CrypterReader<R> {
    fn poll_read(self: Pin<&mut Self>, cx: &mut Context, buf: &mut [u8]) -> Poll<IoResult<usize>> {
        let inner = Pin::into_inner(self);
        let poll = Pin::new(&mut inner.reader).poll_read(cx, buf);
        let read_count = match poll {
            Poll::Ready(Ok(read_count)) if read_count > 0 => read_count,
            _ => return poll,
        };
        if let Some(crypter) = inner.crypter.as_mut() {
            if let Err(e) = crypter.do_crypter_in_place(buf) {
                return Poll::Ready(Err(e));
            }
        }
        Poll::Ready(Ok(read_count))
    }
}

/// Encrypt or decrypt content as data being written.
pub struct CrypterWriter<W> {
    writer: W,
    crypter: Option<CrypterCore>,
}

impl<W> CrypterWriter<W> {
<<<<<<< HEAD
    pub fn new_encypter(
        writer: W,
        method: EncryptionMethod,
        key: &[u8],
        iv: Iv,
    ) -> Result<CrypterWriter<W>> {
        Ok(Self {
            writer,
            crypter: if method != EncryptionMethod::Plaintext {
                Some(CrypterCore::new(method, key, Mode::Encrypt, iv)?)
            } else {
                None
            },
        })
    }

    pub fn new_decrypter(
=======
    pub fn new_encrypter(
>>>>>>> f9811741
        writer: W,
        method: EncryptionMethod,
        key: &[u8],
        iv: Iv,
    ) -> Result<CrypterWriter<W>> {
        Ok(Self {
            writer,
            crypter: if method != EncryptionMethod::Plaintext {
<<<<<<< HEAD
=======
                Some(CrypterCore::new(method, key, Mode::Encrypt, iv)?)
            } else {
                None
            },
        })
    }

    pub fn new_decrypter(
        writer: W,
        method: EncryptionMethod,
        key: &[u8],
        iv: Iv,
    ) -> Result<CrypterWriter<W>> {
        Ok(Self {
            writer,
            crypter: if method != EncryptionMethod::Plaintext {
>>>>>>> f9811741
                Some(CrypterCore::new(method, key, Mode::Decrypt, iv)?)
            } else {
                None
            },
        })
    }

    /// Finalize the internal writer and encrypter and return the writer.
    pub fn finalize(mut self) -> IoResult<W> {
<<<<<<< HEAD
        self.do_finalize()?;
        Ok(self.writer)
    }

    fn do_finalize(&mut self) -> IoResult<()> {
        if let Some(crypter) = self.crypter.as_mut() {
            crypter.finalize()?;
        }
        Ok(())
=======
        if let Some(crypter) = self.crypter.as_mut() {
            crypter.finalize()?;
        }
        Ok(self.writer)
>>>>>>> f9811741
    }
}

impl<W: Write> Write for CrypterWriter<W> {
    fn write(&mut self, buf: &[u8]) -> IoResult<usize> {
        if let Some(crypter) = self.crypter.as_mut() {
            let crypted = crypter.do_crypter(buf)?;
            debug_assert!(crypted.len() == buf.len());
            self.writer.write(crypted)
        } else {
            self.writer.write(buf)
        }
    }

    fn flush(&mut self) -> IoResult<()> {
        self.writer.flush()
    }
}

impl<W: Seek> Seek for CrypterWriter<W> {
    fn seek(&mut self, pos: SeekFrom) -> IoResult<u64> {
        let offset = self.writer.seek(pos)?;
        if let Some(crypter) = self.crypter.as_mut() {
            crypter.reset_crypter(offset)?;
        }
        Ok(offset)
    }
}

impl CrypterWriter<File> {
    pub fn sync_all(&self) -> IoResult<()> {
        self.writer.sync_all()
    }
}

pub fn create_aes_ctr_crypter(
    method: EncryptionMethod,
    key: &[u8],
    mode: Mode,
    iv: Iv,
) -> Result<(OCipher, OCrypter)> {
    match iv {
        Iv::Ctr(_) => {}
        _ => return Err(box_err!("mismatched IV type")),
    }
    let cipher = match method {
        EncryptionMethod::Unknown | EncryptionMethod::Plaintext => {
            return Err(box_err!("init crypter while encryption is not enabled"));
        }
        EncryptionMethod::Aes128Ctr => OCipher::aes_128_ctr(),
        EncryptionMethod::Aes192Ctr => OCipher::aes_192_ctr(),
        EncryptionMethod::Aes256Ctr => OCipher::aes_256_ctr(),
    };
    let crypter = OCrypter::new(cipher, mode, key, Some(iv.as_slice()))?;
    Ok((cipher, crypter))
}

struct CrypterCore {
    method: EncryptionMethod,
    key: Vec<u8>,
    mode: Mode,
    initial_iv: Iv,
    crypter: Option<OCrypter>,
    block_size: usize,

    buffer: Vec<u8>,
}

impl CrypterCore {
    pub fn new(method: EncryptionMethod, key: &[u8], mode: Mode, iv: Iv) -> Result<Self> {
        crate::verify_encryption_config(method, key)?;
        Ok(CrypterCore {
            method,
            key: key.to_owned(),
            mode,
            crypter: None,
            block_size: 0,
            initial_iv: iv,
            buffer: Vec::new(),
        })
    }

    #[inline]
    fn reset_buffer(&mut self, size: usize) {
        // OCrypter require the output buffer to have block_size extra bytes, or it will panic.
        self.buffer.reserve(size + self.block_size);
        unsafe {
            self.buffer.set_len(size + self.block_size);
        }
    }

    #[inline]
    pub fn reset_crypter(&mut self, offset: u64) -> IoResult<()> {
        let mut iv = self.initial_iv;
        iv.add_offset(offset / AES_BLOCK_SIZE as u64)?;
        let (cipher, mut crypter) = create_aes_ctr_crypter(self.method, &self.key, self.mode, iv)?;
        // Pretend reading the partial block to properly update Iv.
        let partial_offset = offset as usize % AES_BLOCK_SIZE;
        let partial_block = vec![0; partial_offset];
        self.reset_buffer(partial_offset);
        let crypter_count = crypter.update(&partial_block, &mut self.buffer)?;
        if crypter_count != partial_offset {
            return Err(IoError::new(
                ErrorKind::Other,
                format!(
                    "crypter output size mismatch, expect {} vs actual {}",
                    partial_offset, crypter_count,
                ),
            ));
        }
        self.crypter = Some(crypter);
        self.block_size = cipher.block_size();
        Ok(())
    }

    /// For simplicity, the following implementation rely on the fact that OpenSSL always
    /// return exact same size as input in CTR mode. If it is not true in the future, or we
    /// want to support other counter modes, this code needs to be updated.
    #[inline]
    pub fn do_crypter_in_place(&mut self, buf: &mut [u8]) -> IoResult<()> {
        if self.crypter.is_none() {
            self.reset_crypter(0)?;
        }
        let count = buf.len();
        self.reset_buffer(std::cmp::min(count, MAX_INPLACE_CRYPTION_SIZE));
        let crypter = self.crypter.as_mut().unwrap();
        let mut encrypted = 0;
        while encrypted < count {
            let target = std::cmp::min(count, encrypted + MAX_INPLACE_CRYPTION_SIZE);
            debug_assert!(self.buffer.len() >= target - encrypted);
            let crypter_count = crypter.update(&buf[encrypted..target], &mut self.buffer)?;
            if crypter_count != target - encrypted {
                return Err(IoError::new(
                    ErrorKind::Other,
                    format!(
                        "crypter output size mismatch, expect {} vs actual {}",
                        target - encrypted,
                        crypter_count,
                    ),
                ));
            }
            buf[encrypted..target].copy_from_slice(&self.buffer[..crypter_count]);
            encrypted += crypter_count;
        }
        Ok(())
    }

    #[inline]
    pub fn do_crypter(&mut self, buf: &[u8]) -> IoResult<&[u8]> {
        if self.crypter.is_none() {
            self.reset_crypter(0)?;
        }
        let count = buf.len();
        self.reset_buffer(count);
        let crypter = self.crypter.as_mut().unwrap();
        let crypter_count = crypter.update(buf, &mut self.buffer)?;
        if crypter_count != count {
            return Err(IoError::new(
                ErrorKind::Other,
                format!(
                    "crypter output size mismatch, expect {} vs actual {}",
                    count, crypter_count,
                ),
            ));
        }
        Ok(&self.buffer[..count])
    }

    #[inline]
    pub fn finalize(&mut self) -> IoResult<()> {
        if self.crypter.is_some() {
            self.reset_buffer(0);
            // The CrypterWriter current only support crypters that always return the same
            // amount of data. This is true for CTR mode.
            assert!(
                self.crypter.as_mut().unwrap().finalize(&mut self.buffer)? == 0,
                "unsupported encryption"
            );
        }
        Ok(())
    }
}

#[cfg(test)]
mod tests {
    use super::*;

    use crate::crypter;
    use byteorder::{BigEndian, ByteOrder};
    use rand::{rngs::OsRng, RngCore};

    fn generate_data_key(method: EncryptionMethod) -> Vec<u8> {
        let key_length = crypter::get_method_key_length(method);
        let mut key = vec![0; key_length];
        OsRng.fill_bytes(&mut key);
        key
    }

    #[test]
    fn test_decrypt_encrypted_text() {
        let methods = [
            EncryptionMethod::Plaintext,
            EncryptionMethod::Aes128Ctr,
            EncryptionMethod::Aes192Ctr,
            EncryptionMethod::Aes256Ctr,
        ];
        let ivs = [
            Iv::new_ctr(),
            // Iv overflow
            Iv::from_slice(&{
                let mut v = vec![0; 16];
                BigEndian::write_u128(&mut v, u128::MAX);
                v
            })
            .unwrap(),
            Iv::from_slice(&{
                let mut v = vec![0; 16];
                BigEndian::write_u64(&mut v[8..16], u64::MAX);
                v
            })
            .unwrap(),
        ];
        for method in methods {
            for iv in ivs {
                let key = generate_data_key(method);

                let mut plaintext = vec![0; 1024];
                OsRng.fill_bytes(&mut plaintext);
                let buf = Vec::with_capacity(1024);
<<<<<<< HEAD
                let mut encrypter = CrypterWriter::new_encypter(buf, method, &key, iv).unwrap();
=======
                let mut encrypter = CrypterWriter::new_encrypter(buf, method, &key, iv).unwrap();
>>>>>>> f9811741
                encrypter.write_all(&plaintext).unwrap();

                let buf = std::io::Cursor::new(encrypter.finalize().unwrap());
                let mut decrypter = CrypterReader::new_decrypter(buf, method, &key, iv).unwrap();
                let mut piece = vec![0; 5];
                // Read the first two blocks randomly.
                for i in 0..31 {
                    assert_eq!(decrypter.seek(SeekFrom::Start(i as u64)).unwrap(), i as u64);
                    assert_eq!(decrypter.read(&mut piece).unwrap(), piece.len());
                    assert_eq!(piece, plaintext[i..i + piece.len()]);
                }
                // Read the rest of the data sequentially.
                let mut cursor = 32;
                assert_eq!(
                    decrypter.seek(SeekFrom::Start(cursor as u64)).unwrap(),
                    cursor as u64
                );
                while cursor + piece.len() <= plaintext.len() {
                    assert_eq!(decrypter.read(&mut piece).unwrap(), piece.len());
                    assert_eq!(piece, plaintext[cursor..cursor + piece.len()]);
                    cursor += piece.len();
                }
                let tail = plaintext.len() - cursor;
                assert_eq!(decrypter.read(&mut piece).unwrap(), tail);
                assert_eq!(piece[..tail], plaintext[cursor..cursor + tail]);
            }
        }
    }

    #[test]
    fn test_encrypt_then_decrypt_read_plaintext() {
        let methods = [
            EncryptionMethod::Plaintext,
            EncryptionMethod::Aes128Ctr,
            EncryptionMethod::Aes192Ctr,
            EncryptionMethod::Aes256Ctr,
        ];
        let mut plaintext = vec![0; 10240];
        OsRng.fill_bytes(&mut plaintext);
        let offsets = [1024, 1024 + 1, 10240 - 1, 10240, 10240 + 1];
        let sizes = [1024, 10240];
        for method in methods {
            let key = generate_data_key(method);
            let readable_text = std::io::Cursor::new(plaintext.clone());
            let iv = Iv::new_ctr();
<<<<<<< HEAD
            let encrypter = CrypterReader::new_encypter(readable_text, method, &key, iv).unwrap();
=======
            let encrypter = CrypterReader::new_encrypter(readable_text, method, &key, iv).unwrap();
>>>>>>> f9811741
            let mut decrypter = CrypterReader::new_decrypter(encrypter, method, &key, iv).unwrap();
            let mut read = vec![0; 10240];
            for offset in offsets {
                for size in sizes {
                    assert_eq!(
                        decrypter.seek(SeekFrom::Start(offset as u64)).unwrap(),
                        offset as u64
                    );
                    let actual_size = std::cmp::min(plaintext.len().saturating_sub(offset), size);
                    assert_eq!(decrypter.read(&mut read[..size]).unwrap(), actual_size);
                    if actual_size > 0 {
                        assert_eq!(read[..actual_size], plaintext[offset..offset + actual_size]);
                    }
                }
            }
        }
    }

    #[test]
    fn test_encrypt_then_decrypt_write_plaintext() {
        let methods = [
            EncryptionMethod::Plaintext,
            EncryptionMethod::Aes128Ctr,
            EncryptionMethod::Aes192Ctr,
            EncryptionMethod::Aes256Ctr,
        ];
        let mut plaintext = vec![0; 10240];
        OsRng.fill_bytes(&mut plaintext);
        let offsets = [1024, 1024 + 1, 10240 - 1];
        let sizes = [1024, 8000];
        let written = vec![0; 10240];
        for method in methods {
            let key = generate_data_key(method);
            let writable_text = std::io::Cursor::new(written.clone());
            let iv = Iv::new_ctr();
<<<<<<< HEAD
            let encrypter = CrypterWriter::new_encypter(writable_text, method, &key, iv).unwrap();
=======
            let encrypter = CrypterWriter::new_encrypter(writable_text, method, &key, iv).unwrap();
>>>>>>> f9811741
            let mut decrypter = CrypterWriter::new_decrypter(encrypter, method, &key, iv).unwrap();
            // First write full data.
            assert_eq!(decrypter.seek(SeekFrom::Start(0)).unwrap(), 0);
            assert_eq!(decrypter.write(&plaintext).unwrap(), plaintext.len());
            // Then overwrite specific locations.
            for offset in offsets {
                for size in sizes {
                    assert_eq!(
                        decrypter.seek(SeekFrom::Start(offset as u64)).unwrap(),
                        offset as u64
                    );
                    let size = std::cmp::min(plaintext.len().saturating_sub(offset), size);
                    assert_eq!(
                        decrypter.write(&plaintext[offset..offset + size]).unwrap(),
                        size
                    );
                }
            }
            let written = decrypter
                .finalize()
                .unwrap()
                .finalize()
                .unwrap()
                .into_inner();
            assert_eq!(plaintext, written);
        }
    }
}<|MERGE_RESOLUTION|>--- conflicted
+++ resolved
@@ -17,11 +17,7 @@
 use tikv_util::box_err;
 
 const AES_BLOCK_SIZE: usize = 16;
-<<<<<<< HEAD
-const MAX_INPLACE_CRYPTION_SIZE: usize = 10240;
-=======
 const MAX_INPLACE_CRYPTION_SIZE: usize = 1024 * 1024;
->>>>>>> f9811741
 
 /// Encrypt or decrypt content as data being read.
 pub struct CrypterReader<R> {
@@ -30,11 +26,7 @@
 }
 
 impl<R> CrypterReader<R> {
-<<<<<<< HEAD
-    pub fn new_encypter(
-=======
     pub fn new_encrypter(
->>>>>>> f9811741
         reader: R,
         method: EncryptionMethod,
         key: &[u8],
@@ -111,8 +103,7 @@
 }
 
 impl<W> CrypterWriter<W> {
-<<<<<<< HEAD
-    pub fn new_encypter(
+    pub fn new_encrypter(
         writer: W,
         method: EncryptionMethod,
         key: &[u8],
@@ -129,9 +120,6 @@
     }
 
     pub fn new_decrypter(
-=======
-    pub fn new_encrypter(
->>>>>>> f9811741
         writer: W,
         method: EncryptionMethod,
         key: &[u8],
@@ -140,25 +128,6 @@
         Ok(Self {
             writer,
             crypter: if method != EncryptionMethod::Plaintext {
-<<<<<<< HEAD
-=======
-                Some(CrypterCore::new(method, key, Mode::Encrypt, iv)?)
-            } else {
-                None
-            },
-        })
-    }
-
-    pub fn new_decrypter(
-        writer: W,
-        method: EncryptionMethod,
-        key: &[u8],
-        iv: Iv,
-    ) -> Result<CrypterWriter<W>> {
-        Ok(Self {
-            writer,
-            crypter: if method != EncryptionMethod::Plaintext {
->>>>>>> f9811741
                 Some(CrypterCore::new(method, key, Mode::Decrypt, iv)?)
             } else {
                 None
@@ -168,22 +137,10 @@
 
     /// Finalize the internal writer and encrypter and return the writer.
     pub fn finalize(mut self) -> IoResult<W> {
-<<<<<<< HEAD
-        self.do_finalize()?;
-        Ok(self.writer)
-    }
-
-    fn do_finalize(&mut self) -> IoResult<()> {
         if let Some(crypter) = self.crypter.as_mut() {
             crypter.finalize()?;
         }
-        Ok(())
-=======
-        if let Some(crypter) = self.crypter.as_mut() {
-            crypter.finalize()?;
-        }
         Ok(self.writer)
->>>>>>> f9811741
     }
 }
 
@@ -413,11 +370,7 @@
                 let mut plaintext = vec![0; 1024];
                 OsRng.fill_bytes(&mut plaintext);
                 let buf = Vec::with_capacity(1024);
-<<<<<<< HEAD
-                let mut encrypter = CrypterWriter::new_encypter(buf, method, &key, iv).unwrap();
-=======
                 let mut encrypter = CrypterWriter::new_encrypter(buf, method, &key, iv).unwrap();
->>>>>>> f9811741
                 encrypter.write_all(&plaintext).unwrap();
 
                 let buf = std::io::Cursor::new(encrypter.finalize().unwrap());
@@ -463,11 +416,7 @@
             let key = generate_data_key(method);
             let readable_text = std::io::Cursor::new(plaintext.clone());
             let iv = Iv::new_ctr();
-<<<<<<< HEAD
-            let encrypter = CrypterReader::new_encypter(readable_text, method, &key, iv).unwrap();
-=======
             let encrypter = CrypterReader::new_encrypter(readable_text, method, &key, iv).unwrap();
->>>>>>> f9811741
             let mut decrypter = CrypterReader::new_decrypter(encrypter, method, &key, iv).unwrap();
             let mut read = vec![0; 10240];
             for offset in offsets {
@@ -503,11 +452,7 @@
             let key = generate_data_key(method);
             let writable_text = std::io::Cursor::new(written.clone());
             let iv = Iv::new_ctr();
-<<<<<<< HEAD
-            let encrypter = CrypterWriter::new_encypter(writable_text, method, &key, iv).unwrap();
-=======
             let encrypter = CrypterWriter::new_encrypter(writable_text, method, &key, iv).unwrap();
->>>>>>> f9811741
             let mut decrypter = CrypterWriter::new_decrypter(encrypter, method, &key, iv).unwrap();
             // First write full data.
             assert_eq!(decrypter.seek(SeekFrom::Start(0)).unwrap(), 0);
