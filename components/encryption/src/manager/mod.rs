--- conflicted
+++ resolved
@@ -574,10 +574,7 @@
         &self,
         path: P,
         writer: W,
-<<<<<<< HEAD
         create: bool,
-=======
->>>>>>> f9811741
     ) -> Result<CrypterWriter<W>> {
         let fname = path.as_ref().to_str().ok_or_else(|| {
             Error::Other(box_err!(
@@ -585,17 +582,12 @@
                 path.as_ref()
             ))
         })?;
-<<<<<<< HEAD
         let file = if create {
             self.new_file(fname)?
         } else {
             self.get_file(fname)?
         };
-        CrypterWriter::new_encypter(
-=======
-        let file = self.new_file(fname)?;
         CrypterWriter::new_encrypter(
->>>>>>> f9811741
             writer,
             crypter::encryption_method_from_db_encryption_method(file.method),
             &file.key,
