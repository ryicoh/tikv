--- conflicted
+++ resolved
@@ -574,29 +574,20 @@
         &self,
         path: P,
         writer: W,
-<<<<<<< HEAD
         create: bool,
-    ) -> Result<EncrypterWriter<W>> {
-=======
     ) -> Result<CrypterWriter<W>> {
->>>>>>> f1e811ac
         let fname = path.as_ref().to_str().ok_or_else(|| {
             Error::Other(box_err!(
                 "failed to convert path to string {:?}",
                 path.as_ref()
             ))
         })?;
-<<<<<<< HEAD
         let file = if create {
             self.new_file(fname)?
         } else {
             self.get_file(fname)?
         };
-        EncrypterWriter::new(
-=======
-        let file = self.new_file(fname)?;
         CrypterWriter::new_encypter(
->>>>>>> f1e811ac
             writer,
             crypter::encryption_method_from_db_encryption_method(file.method),
             &file.key,
