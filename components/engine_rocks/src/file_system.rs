// Copyright 2020 TiKV Project Authors. Licensed under Apache-2.0.

use crate::raw::Env;
use engine_traits::{EngineFileSystemInspector, FileSystemInspector};
use rocksdb::FileSystemInspector as DBFileSystemInspector;
use std::sync::Arc;

// Use engine::Env directly since Env is not abstracted.
pub fn get_env(
    inspector: Option<Arc<EngineFileSystemInspector>>,
    base_env: Option<Arc<Env>>,
) -> Result<Arc<Env>, String> {
    let base_env = base_env.unwrap_or_else(|| Arc::new(Env::default()));
    if let Some(inspector) = inspector {
        Ok(Arc::new(Env::new_file_system_inspected_env(
            base_env,
            WrappedFileSystemInspector { inspector },
        )?))
    } else {
        Ok(base_env)
    }
}

pub struct WrappedFileSystemInspector<T: FileSystemInspector> {
    inspector: Arc<T>,
}

impl<T: FileSystemInspector> DBFileSystemInspector for WrappedFileSystemInspector<T> {
    fn read(&self, len: usize) -> Result<usize, String> {
        self.inspector.read(len)
    }

    fn write(&self, len: usize) -> Result<usize, String> {
        self.inspector.write(len)
    }
}

#[cfg(test)]
mod tests {
    use super::*;
    use crate::compat::Compat;
    use crate::event_listener::RocksEventListener;
    use crate::raw::{ColumnFamilyOptions, DBCompressionType};
    use crate::raw_util::{new_engine_opt, CFOptions};
    use engine_traits::{CompactExt, CF_DEFAULT};
<<<<<<< HEAD
    use file_system::{IOMeasure, IOOp, IORateLimiter, IOStats, IOType, WithIORateLimiter};
=======
    use file_system::{IOOp, IORateLimiter, IORateLimiterStatistics, IOType, WithIORateLimiter};
>>>>>>> 20b0e95a
    use keys::data_key;
    use rocksdb::Writable;
    use rocksdb::{DBOptions, DB};
    use std::sync::Arc;
    use tempfile::Builder;

<<<<<<< HEAD
    fn new_test_db(dir: &str) -> (Arc<DB>, Arc<IOStats>, WithIORateLimiter) {
        let limiter = Arc::new(IORateLimiter::new());
        limiter.enable_statistics(true);
=======
    fn new_test_db(dir: &str) -> (Arc<DB>, Arc<IORateLimiterStatistics>, WithIORateLimiter) {
        let limiter = Arc::new(IORateLimiter::new(1, true));
>>>>>>> 20b0e95a
        let stats = limiter.statistics();
        let guard = WithIORateLimiter::new(Some(limiter));
        let mut db_opts = DBOptions::new();
        db_opts.add_event_listener(RocksEventListener::new("test_db"));
        let env = get_env(Some(Arc::new(EngineFileSystemInspector::new())), None).unwrap();
        db_opts.set_env(env);
        let mut cf_opts = ColumnFamilyOptions::new();
        cf_opts.set_disable_auto_compactions(true);
        cf_opts.compression_per_level(&[DBCompressionType::No; 7]);
        let db = Arc::new(
            new_engine_opt(dir, db_opts, vec![CFOptions::new(CF_DEFAULT, cf_opts)]).unwrap(),
        );
        (db, stats, guard)
    }

    #[test]
    fn test_inspected_compact() {
        let value_size = 1024;
        let temp_dir = Builder::new()
            .prefix("test_inspected_compact")
            .tempdir()
            .unwrap();

        let (db, stats, _guard) = new_test_db(temp_dir.path().to_str().unwrap());
        let value = vec![b'v'; value_size];

        db.put(&data_key(b"a1"), &value).unwrap();
        db.put(&data_key(b"a2"), &value).unwrap();
        db.flush(true /*sync*/).unwrap();
<<<<<<< HEAD
        let flush_bytes = stats.fetch(IOType::Flush, IOOp::Write, IOMeasure::Bytes);
        assert!(flush_bytes > value_size * 2);
        assert!(flush_bytes < value_size * 3);
        db.put(&data_key(b"a2"), &value).unwrap();
        db.put(&data_key(b"a3"), &value).unwrap();
        db.flush(true /*sync*/).unwrap();
        assert!(
            stats.fetch(IOType::Flush, IOOp::Write, IOMeasure::Bytes) - flush_bytes
                > value_size * 2
        );
        assert!(
            stats.fetch(IOType::Flush, IOOp::Write, IOMeasure::Bytes) - flush_bytes
                < value_size * 3
        );
=======
        assert!(stats.fetch(IOType::Flush, IOOp::Write) > value_size * 2);
        assert!(stats.fetch(IOType::Flush, IOOp::Write) < value_size * 3);
        stats.reset();
        db.put(&data_key(b"a2"), &value).unwrap();
        db.put(&data_key(b"a3"), &value).unwrap();
        db.flush(true /*sync*/).unwrap();
        assert!(stats.fetch(IOType::Flush, IOOp::Write) > value_size * 2);
        assert!(stats.fetch(IOType::Flush, IOOp::Write) < value_size * 3);
        stats.reset();
>>>>>>> 20b0e95a
        db.c()
            .compact_range(
                CF_DEFAULT, None,  /*start_key*/
                None,  /*end_key*/
                false, /*exclusive_manual*/
                1,     /*max_subcompactions*/
            )
            .unwrap();
<<<<<<< HEAD
        assert!(stats.fetch(IOType::Compaction, IOOp::Read, IOMeasure::Bytes) > value_size * 4);
        assert!(stats.fetch(IOType::Compaction, IOOp::Read, IOMeasure::Bytes) < value_size * 5);
        assert!(stats.fetch(IOType::Compaction, IOOp::Write, IOMeasure::Bytes) > value_size * 3);
        assert!(stats.fetch(IOType::Compaction, IOOp::Write, IOMeasure::Bytes) < value_size * 4);
=======
        assert!(stats.fetch(IOType::Compaction, IOOp::Read) > value_size * 4);
        assert!(stats.fetch(IOType::Compaction, IOOp::Read) < value_size * 5);
        assert!(stats.fetch(IOType::Compaction, IOOp::Write) > value_size * 3);
        assert!(stats.fetch(IOType::Compaction, IOOp::Write) < value_size * 4);
>>>>>>> 20b0e95a
    }
}<|MERGE_RESOLUTION|>--- conflicted
+++ resolved
@@ -43,25 +43,18 @@
     use crate::raw::{ColumnFamilyOptions, DBCompressionType};
     use crate::raw_util::{new_engine_opt, CFOptions};
     use engine_traits::{CompactExt, CF_DEFAULT};
-<<<<<<< HEAD
-    use file_system::{IOMeasure, IOOp, IORateLimiter, IOStats, IOType, WithIORateLimiter};
-=======
-    use file_system::{IOOp, IORateLimiter, IORateLimiterStatistics, IOType, WithIORateLimiter};
->>>>>>> 20b0e95a
+    use file_system::{
+        IOMeasure, IOOp, IORateLimiter, IORateLimiterStatistics, IOType, WithIORateLimiter,
+    };
     use keys::data_key;
     use rocksdb::Writable;
     use rocksdb::{DBOptions, DB};
     use std::sync::Arc;
     use tempfile::Builder;
 
-<<<<<<< HEAD
-    fn new_test_db(dir: &str) -> (Arc<DB>, Arc<IOStats>, WithIORateLimiter) {
+    fn new_test_db(dir: &str) -> (Arc<DB>, Arc<IORateLimiterStatistics>, WithIORateLimiter) {
         let limiter = Arc::new(IORateLimiter::new());
         limiter.enable_statistics(true);
-=======
-    fn new_test_db(dir: &str) -> (Arc<DB>, Arc<IORateLimiterStatistics>, WithIORateLimiter) {
-        let limiter = Arc::new(IORateLimiter::new(1, true));
->>>>>>> 20b0e95a
         let stats = limiter.statistics();
         let guard = WithIORateLimiter::new(Some(limiter));
         let mut db_opts = DBOptions::new();
@@ -91,32 +84,15 @@
         db.put(&data_key(b"a1"), &value).unwrap();
         db.put(&data_key(b"a2"), &value).unwrap();
         db.flush(true /*sync*/).unwrap();
-<<<<<<< HEAD
-        let flush_bytes = stats.fetch(IOType::Flush, IOOp::Write, IOMeasure::Bytes);
-        assert!(flush_bytes > value_size * 2);
-        assert!(flush_bytes < value_size * 3);
-        db.put(&data_key(b"a2"), &value).unwrap();
-        db.put(&data_key(b"a3"), &value).unwrap();
-        db.flush(true /*sync*/).unwrap();
-        assert!(
-            stats.fetch(IOType::Flush, IOOp::Write, IOMeasure::Bytes) - flush_bytes
-                > value_size * 2
-        );
-        assert!(
-            stats.fetch(IOType::Flush, IOOp::Write, IOMeasure::Bytes) - flush_bytes
-                < value_size * 3
-        );
-=======
-        assert!(stats.fetch(IOType::Flush, IOOp::Write) > value_size * 2);
-        assert!(stats.fetch(IOType::Flush, IOOp::Write) < value_size * 3);
+        assert!(stats.fetch(IOType::Flush, IOOp::Write, IOMeasure::Bytes) > value_size * 2);
+        assert!(stats.fetch(IOType::Flush, IOOp::Write, IOMeasure::Bytes) < value_size * 3);
         stats.reset();
         db.put(&data_key(b"a2"), &value).unwrap();
         db.put(&data_key(b"a3"), &value).unwrap();
         db.flush(true /*sync*/).unwrap();
-        assert!(stats.fetch(IOType::Flush, IOOp::Write) > value_size * 2);
-        assert!(stats.fetch(IOType::Flush, IOOp::Write) < value_size * 3);
+        assert!(stats.fetch(IOType::Flush, IOOp::Write, IOMeasure::Bytes) > value_size * 2);
+        assert!(stats.fetch(IOType::Flush, IOOp::Write, IOMeasure::Bytes) < value_size * 3);
         stats.reset();
->>>>>>> 20b0e95a
         db.c()
             .compact_range(
                 CF_DEFAULT, None,  /*start_key*/
@@ -125,16 +101,9 @@
                 1,     /*max_subcompactions*/
             )
             .unwrap();
-<<<<<<< HEAD
         assert!(stats.fetch(IOType::Compaction, IOOp::Read, IOMeasure::Bytes) > value_size * 4);
         assert!(stats.fetch(IOType::Compaction, IOOp::Read, IOMeasure::Bytes) < value_size * 5);
         assert!(stats.fetch(IOType::Compaction, IOOp::Write, IOMeasure::Bytes) > value_size * 3);
         assert!(stats.fetch(IOType::Compaction, IOOp::Write, IOMeasure::Bytes) < value_size * 4);
-=======
-        assert!(stats.fetch(IOType::Compaction, IOOp::Read) > value_size * 4);
-        assert!(stats.fetch(IOType::Compaction, IOOp::Read) < value_size * 5);
-        assert!(stats.fetch(IOType::Compaction, IOOp::Write) > value_size * 3);
-        assert!(stats.fetch(IOType::Compaction, IOOp::Write) < value_size * 4);
->>>>>>> 20b0e95a
     }
 }