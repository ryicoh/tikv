// Copyright 2016 PingCAP, Inc.
//
// Licensed under the Apache License, Version 2.0 (the "License");
// you may not use this file except in compliance with the License.
// You may obtain a copy of the License at
//
//     http://www.apache.org/licenses/LICENSE-2.0
//
// Unless required by applicable law or agreed to in writing, software
// distributed under the License is distributed on an "AS IS" BASIS,
// See the License for the specific language governing permissions and
// limitations under the License.

#![feature(test)]

extern crate arrow;
extern crate byteorder;
extern crate crossbeam_channel;
extern crate kvproto;
extern crate log;
<<<<<<< HEAD
=======
extern crate mio;
extern crate num_traits;
>>>>>>> 7c8ed8fc
extern crate protobuf;
extern crate raft;
extern crate rand;
extern crate rocksdb;
extern crate tempdir;
extern crate test;
extern crate tipb;

extern crate cop_datatype;
extern crate test_coprocessor;
extern crate test_storage;
extern crate test_util;
extern crate tikv;

mod channel;
mod coprocessor;
mod raftkv;
mod serialization;
mod storage;
mod writebatch;

use test::Bencher;

use test_util::KvGenerator;

#[bench]
fn _bench_check_requirement(_: &mut test::Bencher) {
    tikv::util::config::check_max_open_fds(4096).unwrap();
}

#[bench]
fn bench_kv_iter(b: &mut Bencher) {
    let mut g = KvGenerator::new(100, 1000);
    b.iter(|| g.next());
}<|MERGE_RESOLUTION|>--- conflicted
+++ resolved
@@ -18,11 +18,8 @@
 extern crate crossbeam_channel;
 extern crate kvproto;
 extern crate log;
-<<<<<<< HEAD
-=======
 extern crate mio;
 extern crate num_traits;
->>>>>>> 7c8ed8fc
 extern crate protobuf;
 extern crate raft;
 extern crate rand;
