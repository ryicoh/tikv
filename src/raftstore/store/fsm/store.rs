// Copyright 2016 PingCAP, Inc.
//
// Licensed under the Apache License, Version 2.0 (the "License");
// you may not use this file except in compliance with the License.
// You may obtain a copy of the License at
//
//     http://www.apache.org/licenses/LICENSE-2.0
//
// Unless required by applicable law or agreed to in writing, software
// distributed under the License is distributed on an "AS IS" BASIS,
// See the License for the specific language governing permissions and
// limitations under the License.

use protobuf;
use std::cell::RefCell;
use std::collections::BTreeMap;
use std::collections::Bound::{Excluded, Included, Unbounded};
use std::rc::Rc;
use std::sync::mpsc::{self, Receiver as StdReceiver};
use std::sync::Arc;
use std::time::{Duration, Instant};
use std::{thread, u64};
use time;

use mio::{self, EventLoop, EventLoopConfig, Sender};
use rocksdb::{CompactionJobInfo, WriteBatch, DB};

use kvproto::import_sstpb::SSTMeta;
use kvproto::metapb;
use kvproto::pdpb::StoreStats;
use kvproto::raft_serverpb::{PeerState, RaftMessage, RegionLocalState};

use pd::{PdClient, PdRunner, PdTask};
use raftstore::coprocessor::split_observer::SplitObserver;
use raftstore::coprocessor::{CoprocessorHost, RegionChangeEvent};
use raftstore::store::util::{is_initial_msg, KeysInfoFormatter};
use raftstore::Result;
use storage::{CF_DEFAULT, CF_LOCK, CF_RAFT, CF_WRITE};
use util::collections::{HashMap, HashSet};
use util::rocksdb;
use util::rocksdb::{CompactedEvent, CompactionListener};
use util::sys as util_sys;
use util::time::{duration_to_sec, SlowTimer};
use util::timer::Timer;
use util::transport::SendCh;
use util::worker::{FutureWorker, Scheduler, Worker};
use util::RingQueue;

use import::SSTImporter;
use raftstore::store::config::Config;
use raftstore::store::engine::{Iterable, Mutable, Peekable};
use raftstore::store::keys::{
    self, data_end_key, data_key, enc_end_key, enc_start_key, origin_key, DATA_MAX_KEY,
};
use raftstore::store::local_metrics::RaftMetrics;
use raftstore::store::metrics::*;
use raftstore::store::peer::Peer;
use raftstore::store::peer_storage::{self, CacheQueryStats};
use raftstore::store::transport::Transport;
use raftstore::store::worker::{
    ApplyRunner, ApplyTask, CleanupSSTRunner, CleanupSSTTask, CompactRunner, CompactTask,
    ConsistencyCheckRunner, LocalReader, RaftlogGcRunner, ReadTask, RegionRunner, RegionTask,
    SplitCheckRunner, STALE_PEER_CHECK_INTERVAL,
};
use raftstore::store::{
    util, Engines, Msg, SeekRegionCallback, SeekRegionFilter, SeekRegionResult, SignificantMsg,
    SnapManager, SnapshotDeleter, Store, Tick,
};

type Key = Vec<u8>;

const MIO_TICK_RATIO: u64 = 10;
const PENDING_VOTES_CAP: usize = 20;

// A helper structure to bundle all channels for messages to `Store`.
pub struct StoreChannel {
    pub sender: Sender<Msg>,
    pub significant_msg_receiver: StdReceiver<SignificantMsg>,
}

pub struct StoreStat {
    pub lock_cf_bytes_written: u64,

    pub engine_total_bytes_written: u64,
    pub engine_total_keys_written: u64,

    pub engine_last_total_bytes_written: u64,
    pub engine_last_total_keys_written: u64,
}

impl Default for StoreStat {
    fn default() -> StoreStat {
        StoreStat {
            lock_cf_bytes_written: 0,
            engine_total_bytes_written: 0,
            engine_total_keys_written: 0,

            engine_last_total_bytes_written: 0,
            engine_last_total_keys_written: 0,
        }
    }
}

pub struct StoreInfo {
    pub engine: Arc<DB>,
    pub capacity: u64,
}

pub fn create_event_loop<T, C>(cfg: &Config) -> Result<EventLoop<Store<T, C>>>
where
    T: Transport,
    C: PdClient,
{
    let mut config = EventLoopConfig::new();
    // To make raft base tick more accurate, timer tick should be small enough.
    config.timer_tick_ms(cfg.raft_base_tick_interval.as_millis() / MIO_TICK_RATIO);
    config.notify_capacity(cfg.notify_capacity);
    config.messages_per_tick(cfg.messages_per_tick);
    let event_loop = EventLoop::configured(config)?;
    Ok(event_loop)
}

impl<T: Transport, C: PdClient> Store<T, C> {
    #[cfg_attr(feature = "cargo-clippy", allow(too_many_arguments))]
    pub fn new(
        ch: StoreChannel,
        meta: metapb::Store,
        mut cfg: Config,
        engines: Engines,
        trans: T,
        pd_client: Arc<C>,
        mgr: SnapManager,
        pd_worker: FutureWorker<PdTask>,
        local_reader: Worker<ReadTask>,
        mut coprocessor_host: CoprocessorHost,
        importer: Arc<SSTImporter>,
    ) -> Result<Store<T, C>> {
        // TODO: we can get cluster meta regularly too later.
        cfg.validate()?;

        let sendch = SendCh::new(ch.sender, "raftstore");
        let tag = format!("[store {}]", meta.get_id());

        // TODO load coprocessors from configuration
        coprocessor_host
            .registry
            .register_admin_observer(100, box SplitObserver);

        let mut s = Store {
            cfg: Rc::new(cfg),
            store: meta,
            engines,
            sendch,
            significant_msg_receiver: ch.significant_msg_receiver,
            region_peers: HashMap::default(),
            merging_regions: Some(vec![]),
            pending_raft_groups: HashSet::default(),
            split_check_worker: Worker::new("split-check"),
            region_worker: Worker::new("snapshot-worker"),
            raftlog_gc_worker: Worker::new("raft-gc-worker"),
            compact_worker: Worker::new("compact-worker"),
            pd_worker,
            consistency_check_worker: Worker::new("consistency-check"),
            cleanup_sst_worker: Worker::new("cleanup-sst"),
            apply_worker: Worker::new("apply-worker"),
            apply_res_receiver: None,
            local_reader,
            last_compact_checked_key: keys::DATA_MIN_KEY.to_vec(),
            region_ranges: BTreeMap::new(),
            pending_snapshot_regions: vec![],
            pending_cross_snap: HashMap::default(),
            trans,
            pd_client,
            coprocessor_host: Arc::new(coprocessor_host),
            importer,
            snap_mgr: mgr,
            raft_metrics: RaftMetrics::default(),
            entry_cache_metries: Rc::new(RefCell::new(CacheQueryStats::default())),
            pending_votes: RingQueue::with_capacity(PENDING_VOTES_CAP),
            tag,
            start_time: time::get_time(),
            is_busy: false,
            store_stat: StoreStat::default(),
        };
        s.init()?;
        Ok(s)
    }

    /// Initialize this store. It scans the db engine, loads all regions
    /// and their peers from it, and schedules snapshot worker if necessary.
    /// WARN: This store should not be used before initialized.
    fn init(&mut self) -> Result<()> {
        // Scan region meta to get saved regions.
        let start_key = keys::REGION_META_MIN_KEY;
        let end_key = keys::REGION_META_MAX_KEY;
        let kv_engine = Arc::clone(&self.engines.kv);
        let mut total_count = 0;
        let mut tomebstone_count = 0;
        let mut applying_count = 0;

        let t = Instant::now();
        let mut kv_wb = WriteBatch::new();
        let mut raft_wb = WriteBatch::new();
        let mut applying_regions = vec![];
        let mut prepare_merge = vec![];
        kv_engine.scan_cf(CF_RAFT, start_key, end_key, false, |key, value| {
            let (region_id, suffix) = keys::decode_region_meta_key(key)?;
            if suffix != keys::REGION_STATE_SUFFIX {
                return Ok(true);
            }

            total_count += 1;

            let local_state = protobuf::parse_from_bytes::<RegionLocalState>(value)?;
            let region = local_state.get_region();
            if local_state.get_state() == PeerState::Tombstone {
                tomebstone_count += 1;
                debug!(
                    "region {:?} is tombstone in store {}",
                    region,
                    self.store_id()
                );
                self.clear_stale_meta(&mut kv_wb, &mut raft_wb, &local_state);
                return Ok(true);
            }
            if local_state.get_state() == PeerState::Applying {
                // in case of restart happen when we just write region state to Applying,
                // but not write raft_local_state to raft rocksdb in time.
                peer_storage::recover_from_applying_state(&self.engines, &raft_wb, region_id)?;
                applying_count += 1;
                applying_regions.push(region.clone());
                return Ok(true);
            }
            if local_state.get_state() == PeerState::Merging {
                prepare_merge.push((
                    local_state.get_region().to_owned(),
                    local_state.get_merge_state().to_owned(),
                ));
            }

            let peer = Peer::create(self, region)?;
            self.region_ranges.insert(enc_end_key(region), region_id);
            // No need to check duplicated here, because we use region id as the key
            // in DB.
            self.region_peers.insert(region_id, peer);
<<<<<<< HEAD
            self.coprocessor_host.on_region_loaded(region, ());
=======
            self.coprocessor_host
                .on_region_changed(region, RegionChangeEvent::New);
>>>>>>> 23175111
            Ok(true)
        })?;

        if !kv_wb.is_empty() {
            self.engines.kv.write(kv_wb).unwrap();
            self.engines.kv.sync_wal().unwrap();
        }
        if !raft_wb.is_empty() {
            self.engines.raft.write(raft_wb).unwrap();
            self.engines.raft.sync_wal().unwrap();
        }

        // schedule applying snapshot after raft writebatch were written.
        for region in applying_regions {
            info!(
                "region {:?} is applying in store {}",
                region,
                self.store_id()
            );
            let mut peer = Peer::create(self, &region)?;
            peer.mut_store().schedule_applying_snapshot();
            self.region_ranges
                .insert(enc_end_key(&region), region.get_id());
            self.region_peers.insert(region.get_id(), peer);
        }

        // recover prepare_merge
        let merging_count = prepare_merge.len();
        for (region, state) in prepare_merge {
            info!(
                "region {:?} is merging in store {}",
                region,
                self.store_id()
            );
            self.on_ready_prepare_merge(region, state, false);
        }

        info!(
            "{} starts with {} regions, including {} tombstones, {} applying \
             regions and {} merging regions, takes {:?}",
            self.tag,
            total_count,
            tomebstone_count,
            applying_count,
            merging_count,
            t.elapsed()
        );

        self.clear_stale_data()?;

        Ok(())
    }
}

impl<T, C> Store<T, C> {
    fn clear_stale_meta(
        &mut self,
        kv_wb: &mut WriteBatch,
        raft_wb: &mut WriteBatch,
        origin_state: &RegionLocalState,
    ) {
        let region = origin_state.get_region();
        let raft_key = keys::raft_state_key(region.get_id());
        let raft_state = match self.engines.raft.get_msg(&raft_key).unwrap() {
            // it has been cleaned up.
            None => return,
            Some(value) => value,
        };

        peer_storage::clear_meta(&self.engines, kv_wb, raft_wb, region.get_id(), &raft_state)
            .unwrap();
        let key = keys::region_state_key(region.get_id());
        let handle = rocksdb::get_cf_handle(&self.engines.kv, CF_RAFT).unwrap();
        kv_wb.put_msg_cf(handle, &key, origin_state).unwrap();
    }

    /// `clear_stale_data` clean up all possible garbage data.
    fn clear_stale_data(&mut self) -> Result<()> {
        let t = Instant::now();

        let mut ranges = Vec::new();
        let mut last_start_key = keys::data_key(b"");
        for region_id in self.region_ranges.values() {
            let region = self.region_peers[region_id].region();
            let start_key = keys::enc_start_key(region);
            ranges.push((last_start_key, start_key));
            last_start_key = keys::enc_end_key(region);
        }
        ranges.push((last_start_key, keys::DATA_MAX_KEY.to_vec()));

        rocksdb::roughly_cleanup_ranges(&self.engines.kv, &ranges)?;

        info!(
            "{} cleans up {} ranges garbage data, takes {:?}",
            self.tag,
            ranges.len(),
            t.elapsed()
        );

        Ok(())
    }

    pub fn get_sendch(&self) -> SendCh<Msg> {
        self.sendch.clone()
    }

    #[inline]
    pub fn get_snap_mgr(&self) -> SnapManager {
        self.snap_mgr.clone()
    }

    pub fn snap_scheduler(&self) -> Scheduler<RegionTask> {
        self.region_worker.scheduler()
    }

    pub fn apply_scheduler(&self) -> Scheduler<ApplyTask> {
        self.apply_worker.scheduler()
    }

    pub fn read_scheduler(&self) -> Scheduler<ReadTask> {
        self.local_reader.scheduler()
    }

    pub fn engines(&self) -> Engines {
        self.engines.clone()
    }

    pub fn kv_engine(&self) -> Arc<DB> {
        Arc::clone(&self.engines.kv)
    }

    pub fn raft_engine(&self) -> Arc<DB> {
        Arc::clone(&self.engines.raft)
    }

    pub fn store_id(&self) -> u64 {
        self.store.get_id()
    }

    pub fn get_peers(&self) -> &HashMap<u64, Peer> {
        &self.region_peers
    }

    pub fn config(&self) -> Rc<Config> {
        Rc::clone(&self.cfg)
    }
}

impl<T: Transport, C: PdClient> Store<T, C> {
    pub fn run(&mut self, event_loop: &mut EventLoop<Self>) -> Result<()> {
        self.snap_mgr.init()?;

        self.register_raft_base_tick(event_loop);
        self.register_raft_gc_log_tick(event_loop);
        self.register_split_region_check_tick(event_loop);
        self.register_compact_check_tick(event_loop);
        self.register_pd_store_heartbeat_tick(event_loop);
        self.register_pd_heartbeat_tick(event_loop);
        self.register_snap_mgr_gc_tick(event_loop);
        self.register_compact_lock_cf_tick(event_loop);
        self.register_consistency_check_tick(event_loop);
        self.register_merge_check_tick(event_loop);
        self.register_check_peer_stale_state_tick(event_loop);
        self.register_cleanup_import_sst_tick(event_loop);

        let split_check_runner = SplitCheckRunner::new(
            Arc::clone(&self.engines.kv),
            self.sendch.clone(),
            Arc::clone(&self.coprocessor_host),
        );

        box_try!(self.split_check_worker.start(split_check_runner));

        let region_runner = RegionRunner::new(
            self.engines.clone(),
            self.snap_mgr.clone(),
            self.cfg.snap_apply_batch_size.0 as usize,
            self.cfg.use_delete_range,
            self.cfg.clean_stale_peer_delay.0,
        );
        let mut timer = Timer::new(1);
        timer.add_task(Duration::from_millis(STALE_PEER_CHECK_INTERVAL), ());
        box_try!(self.region_worker.start_with_timer(region_runner, timer));

        let raftlog_gc_runner = RaftlogGcRunner::new(None);
        box_try!(self.raftlog_gc_worker.start(raftlog_gc_runner));

        let compact_runner = CompactRunner::new(Arc::clone(&self.engines.kv));
        box_try!(self.compact_worker.start(compact_runner));

        let pd_runner = PdRunner::new(
            self.store_id(),
            Arc::clone(&self.pd_client),
            self.sendch.clone(),
            Arc::clone(&self.engines.kv),
            self.pd_worker.scheduler(),
        );
        box_try!(self.pd_worker.start(pd_runner));

        let consistency_check_runner = ConsistencyCheckRunner::new(self.sendch.clone());
        box_try!(
            self.consistency_check_worker
                .start(consistency_check_runner)
        );

        let cleanup_sst_runner = CleanupSSTRunner::new(
            self.store_id(),
            self.sendch.clone(),
            Arc::clone(&self.importer),
            Arc::clone(&self.pd_client),
        );
        box_try!(self.cleanup_sst_worker.start(cleanup_sst_runner));

        let (tx, rx) = mpsc::channel();
        let apply_runner = ApplyRunner::new(self, tx, self.cfg.sync_log, self.cfg.use_delete_range);
        self.apply_res_receiver = Some(rx);
        box_try!(self.apply_worker.start(apply_runner));

        let reader = LocalReader::new(self);
        let timer = LocalReader::new_timer();
        box_try!(self.local_reader.start_with_timer(reader, timer));

        if let Err(e) = util_sys::thread::set_priority(util_sys::HIGH_PRI) {
            warn!("set thread priority for raftstore failed, error: {:?}", e);
        }

        event_loop.run(self)?;
        Ok(())
    }

    fn stop(&mut self) {
        info!("start to stop raftstore.");

        // Applying snapshot may take an unexpected long time.
        for peer in self.region_peers.values_mut() {
            peer.stop();
        }

        // Wait all workers finish.
        let mut handles: Vec<Option<thread::JoinHandle<()>>> = vec![];
        handles.push(self.split_check_worker.stop());
        handles.push(self.region_worker.stop());
        handles.push(self.raftlog_gc_worker.stop());
        handles.push(self.compact_worker.stop());
        handles.push(self.pd_worker.stop());
        handles.push(self.consistency_check_worker.stop());
        handles.push(self.cleanup_sst_worker.stop());
        handles.push(self.apply_worker.stop());
        handles.push(self.local_reader.stop());

        for h in handles {
            if let Some(h) = h {
                h.join().unwrap();
            }
        }

        self.coprocessor_host.shutdown();

        info!("stop raftstore finished.");
    }

    /// If target peer doesn't exist, create it.
    ///
    /// return false to indicate that target peer is in invalid state or
    /// doesn't exist and can't be created.
    pub fn maybe_create_peer(&mut self, region_id: u64, msg: &RaftMessage) -> Result<bool> {
        let target = msg.get_to_peer();
        // we may encounter a message with larger peer id, which means
        // current peer is stale, then we should remove current peer
        let mut has_peer = false;
        let mut job = None;
        if let Some(p) = self.region_peers.get_mut(&region_id) {
            has_peer = true;
            let target_peer_id = target.get_id();
            if p.peer_id() < target_peer_id {
                job = p.maybe_destroy();
                if job.is_none() {
                    self.raft_metrics.message_dropped.applying_snap += 1;
                    return Ok(false);
                }
            } else if p.peer_id() > target_peer_id {
                info!(
                    "[region {}] target peer id {} is less than {}, msg maybe stale.",
                    region_id,
                    target_peer_id,
                    p.peer_id()
                );
                self.raft_metrics.message_dropped.stale_msg += 1;
                return Ok(false);
            }
        }

        if let Some(job) = job {
            info!(
                "[region {}] try to destroy stale peer {:?}",
                region_id, job.peer
            );
            if !self.handle_destroy_peer(job) {
                return Ok(false);
            }
            has_peer = false;
        }

        if has_peer {
            return Ok(true);
        }

        if !is_initial_msg(msg.get_message()) {
            let msg_type = msg.get_message().get_msg_type();
            debug!(
                "target peer {:?} doesn't exist, stale message {:?}.",
                target, msg_type
            );
            self.raft_metrics.message_dropped.stale_msg += 1;
            return Ok(false);
        }

        let start_key = data_key(msg.get_start_key());
        if let Some((_, &exist_region_id)) = self
            .region_ranges
            .range((Excluded(start_key), Unbounded::<Key>))
            .next()
        {
            let exist_region = self.region_peers[&exist_region_id].region();
            if enc_start_key(exist_region) < data_end_key(msg.get_end_key()) {
                debug!("msg {:?} is overlapped with region {:?}", msg, exist_region);
                if util::is_first_vote_msg(msg.get_message()) {
                    self.pending_votes.push(msg.to_owned());
                }
                self.raft_metrics.message_dropped.region_overlap += 1;
                self.pending_cross_snap
                    .insert(region_id, msg.get_region_epoch().to_owned());
                return Ok(false);
            }
        }

        // New created peers should know it's learner or not.
        let peer = Peer::replicate(self, region_id, target.clone())?;
        // following snapshot may overlap, should insert into region_ranges after
        // snapshot is applied.
        self.region_peers.insert(region_id, peer);
        Ok(true)
    }

    fn on_compaction_finished(&mut self, event: CompactedEvent) {
        // If size declining is trivial, skip.
        let total_bytes_declined = if event.total_input_bytes > event.total_output_bytes {
            event.total_input_bytes - event.total_output_bytes
        } else {
            0
        };
        if total_bytes_declined < self.cfg.region_split_check_diff.0
            || total_bytes_declined * 10 < event.total_input_bytes
        {
            return;
        }

        let output_level_str = event.output_level.to_string();
        COMPACTION_DECLINED_BYTES
            .with_label_values(&[&output_level_str])
            .observe(total_bytes_declined as f64);

        // self.cfg.region_split_check_diff.0 / 16 is an experienced value.
        let mut region_declined_bytes = calc_region_declined_bytes(
            event,
            &self.region_ranges,
            self.cfg.region_split_check_diff.0 / 16,
        );

        COMPACTION_RELATED_REGION_COUNT
            .with_label_values(&[&output_level_str])
            .observe(region_declined_bytes.len() as f64);

        for (region_id, declined_bytes) in region_declined_bytes.drain(..) {
            if let Some(peer) = self.region_peers.get_mut(&region_id) {
                peer.compaction_declined_bytes += declined_bytes;
                if peer.compaction_declined_bytes >= self.cfg.region_split_check_diff.0 {
                    UPDATE_REGION_SIZE_BY_COMPACTION_COUNTER.inc();
                }
            }
        }
    }

    fn register_compact_check_tick(&self, event_loop: &mut EventLoop<Self>) {
        if let Err(e) = register_timer(
            event_loop,
            Tick::CompactCheck,
            self.cfg.region_compact_check_interval.as_millis(),
        ) {
            error!("{} register compact check tick err: {:?}", self.tag, e);
        }
    }

    fn on_compact_check_tick(&mut self, event_loop: &mut EventLoop<Self>) {
        if self.compact_worker.is_busy() {
            debug!("compact worker is busy, check space redundancy next time");
        } else if self.region_ranges.is_empty() {
            debug!("there is no range need to check");
        } else if rocksdb::auto_compactions_is_disabled(&self.engines.kv) {
            debug!("skip compact check when disabled auto compactions.");
        } else {
            // Start from last checked key.
            let mut ranges_need_check =
                Vec::with_capacity(self.cfg.region_compact_check_step as usize + 1);
            ranges_need_check.push(self.last_compact_checked_key.clone());

            // Collect continuous ranges.
            let left_ranges = self.region_ranges.range((
                Excluded(self.last_compact_checked_key.clone()),
                Unbounded::<Key>,
            ));
            ranges_need_check.extend(
                left_ranges
                    .take(self.cfg.region_compact_check_step as usize)
                    .map(|(k, _)| k.to_owned()),
            );

            // Update last_compact_checked_key.
            let largest_key = self.region_ranges.keys().last().unwrap().to_vec();
            let last_key = ranges_need_check.last().unwrap().clone();
            if last_key == largest_key {
                // Range [largest key, DATA_MAX_KEY) also need to check.
                if last_key != keys::DATA_MAX_KEY.to_vec() {
                    ranges_need_check.push(keys::DATA_MAX_KEY.to_vec());
                }
                // Next task will start from the very beginning.
                self.last_compact_checked_key = keys::DATA_MIN_KEY.to_vec();
            } else {
                self.last_compact_checked_key = last_key;
            }

            // Schedule the task.
            let cf_names = vec![CF_DEFAULT.to_owned(), CF_WRITE.to_owned()];
            if let Err(e) = self.compact_worker.schedule(CompactTask::CheckAndCompact {
                cf_names,
                ranges: ranges_need_check,
                tombstones_num_threshold: self.cfg.region_compact_min_tombstones,
                tombstones_percent_threshold: self.cfg.region_compact_tombstones_percent,
            }) {
                error!("{} failed to schedule space check task: {}", self.tag, e);
            }
        }

        self.register_compact_check_tick(event_loop);
    }

    fn store_heartbeat_pd(&mut self) {
        let mut stats = StoreStats::new();

        let used_size = self.snap_mgr.get_total_snap_size();
        stats.set_used_size(used_size);
        stats.set_store_id(self.store_id());
        stats.set_region_count(self.region_peers.len() as u32);

        let snap_stats = self.snap_mgr.stats();
        stats.set_sending_snap_count(snap_stats.sending_count as u32);
        stats.set_receiving_snap_count(snap_stats.receiving_count as u32);
        STORE_SNAPSHOT_TRAFFIC_GAUGE_VEC
            .with_label_values(&["sending"])
            .set(snap_stats.sending_count as i64);
        STORE_SNAPSHOT_TRAFFIC_GAUGE_VEC
            .with_label_values(&["receiving"])
            .set(snap_stats.receiving_count as i64);

        let mut apply_snapshot_count = 0;
        for peer in self.region_peers.values_mut() {
            if peer.mut_store().check_applying_snap() {
                apply_snapshot_count += 1;
            }
        }

        stats.set_applying_snap_count(apply_snapshot_count as u32);
        STORE_SNAPSHOT_TRAFFIC_GAUGE_VEC
            .with_label_values(&["applying"])
            .set(apply_snapshot_count);

        stats.set_start_time(self.start_time.sec as u32);

        // report store write flow to pd
        stats.set_bytes_written(
            self.store_stat.engine_total_bytes_written
                - self.store_stat.engine_last_total_bytes_written,
        );
        stats.set_keys_written(
            self.store_stat.engine_total_keys_written
                - self.store_stat.engine_last_total_keys_written,
        );
        self.store_stat.engine_last_total_bytes_written =
            self.store_stat.engine_total_bytes_written;
        self.store_stat.engine_last_total_keys_written = self.store_stat.engine_total_keys_written;

        stats.set_is_busy(self.is_busy);
        self.is_busy = false;

        let store_info = StoreInfo {
            engine: Arc::clone(&self.engines.kv),
            capacity: self.cfg.capacity.0,
        };

        let task = PdTask::StoreHeartbeat { stats, store_info };
        if let Err(e) = self.pd_worker.schedule(task) {
            error!("{} failed to notify pd: {}", self.tag, e);
        }
    }

    fn on_pd_store_heartbeat_tick(&mut self, event_loop: &mut EventLoop<Self>) {
        self.store_heartbeat_pd();
        self.register_pd_store_heartbeat_tick(event_loop);
    }

    fn handle_snap_mgr_gc(&mut self) -> Result<()> {
        let snap_keys = self.snap_mgr.list_idle_snap()?;
        if snap_keys.is_empty() {
            return Ok(());
        }
        let (mut last_region_id, mut compacted_idx, mut compacted_term) = (0, u64::MAX, u64::MAX);
        let mut is_applying_snap = false;
        for (key, is_sending) in snap_keys {
            if last_region_id != key.region_id {
                last_region_id = key.region_id;
                match self.region_peers.get(&key.region_id) {
                    None => {
                        // region is deleted
                        compacted_idx = u64::MAX;
                        compacted_term = u64::MAX;
                        is_applying_snap = false;
                    }
                    Some(peer) => {
                        let s = peer.get_store();
                        compacted_idx = s.truncated_index();
                        compacted_term = s.truncated_term();
                        is_applying_snap = s.is_applying_snapshot();
                    }
                };
            }

            if is_sending {
                let s = self.snap_mgr.get_snapshot_for_sending(&key)?;
                if key.term < compacted_term || key.idx < compacted_idx {
                    info!(
                        "[region {}] snap file {} has been compacted, delete.",
                        key.region_id, key
                    );
                    self.snap_mgr.delete_snapshot(&key, s.as_ref(), false);
                } else if let Ok(meta) = s.meta() {
                    let modified = box_try!(meta.modified());
                    if let Ok(elapsed) = modified.elapsed() {
                        if elapsed > self.cfg.snap_gc_timeout.0 {
                            info!(
                                "[region {}] snap file {} has been expired, delete.",
                                key.region_id, key
                            );
                            self.snap_mgr.delete_snapshot(&key, s.as_ref(), false);
                        }
                    }
                }
            } else if key.term <= compacted_term
                && (key.idx < compacted_idx || key.idx == compacted_idx && !is_applying_snap)
            {
                info!(
                    "[region {}] snap file {} has been applied, delete.",
                    key.region_id, key
                );
                let a = self.snap_mgr.get_snapshot_for_applying(&key)?;
                self.snap_mgr.delete_snapshot(&key, a.as_ref(), false);
            }
        }
        Ok(())
    }

    fn on_snap_mgr_gc(&mut self, event_loop: &mut EventLoop<Self>) {
        if let Err(e) = self.handle_snap_mgr_gc() {
            error!("{} failed to gc snap manager: {:?}", self.tag, e);
        }
        self.register_snap_mgr_gc_tick(event_loop);
    }

    fn on_compact_lock_cf(&mut self, event_loop: &mut EventLoop<Self>) {
        // Create a compact lock cf task(compact whole range) and schedule directly.
        if self.store_stat.lock_cf_bytes_written > self.cfg.lock_cf_compact_bytes_threshold.0 {
            self.store_stat.lock_cf_bytes_written = 0;
            let task = CompactTask::Compact {
                cf_name: String::from(CF_LOCK),
                start_key: None,
                end_key: None,
            };
            if let Err(e) = self.compact_worker.schedule(task) {
                error!(
                    "{} failed to schedule compact lock cf task: {:?}",
                    self.tag, e
                );
            }
        }

        self.register_compact_lock_cf_tick(event_loop);
    }

    fn register_pd_store_heartbeat_tick(&self, event_loop: &mut EventLoop<Self>) {
        if let Err(e) = register_timer(
            event_loop,
            Tick::PdStoreHeartbeat,
            self.cfg.pd_store_heartbeat_tick_interval.as_millis(),
        ) {
            error!("{} register pd store heartbeat tick err: {:?}", self.tag, e);
        };
    }

    fn register_snap_mgr_gc_tick(&self, event_loop: &mut EventLoop<Self>) {
        if let Err(e) = register_timer(
            event_loop,
            Tick::SnapGc,
            self.cfg.snap_mgr_gc_tick_interval.as_millis(),
        ) {
            error!("{} register snap mgr gc tick err: {:?}", self.tag, e);
        }
    }

    fn register_compact_lock_cf_tick(&self, event_loop: &mut EventLoop<Self>) {
        if let Err(e) = register_timer(
            event_loop,
            Tick::CompactLockCf,
            self.cfg.lock_cf_compact_interval.as_millis(),
        ) {
            error!("{} register compact cf-lock tick err: {:?}", self.tag, e);
        }
    }
}

impl<T: Transport, C: PdClient> Store<T, C> {
    fn on_validate_sst_result(&mut self, ssts: Vec<SSTMeta>) {
        // A stale peer can still ingest a stale SST before it is
        // destroyed. We need to make sure that no stale peer exists.
        let mut delete_ssts = Vec::new();
        for sst in ssts {
            if !self.region_peers.contains_key(&sst.get_region_id()) {
                delete_ssts.push(sst);
            }
        }
        if delete_ssts.is_empty() {
            return;
        }

        let task = CleanupSSTTask::DeleteSST { ssts: delete_ssts };
        if let Err(e) = self.cleanup_sst_worker.schedule(task) {
            error!("schedule to delete ssts: {:?}", e);
        }
    }

    fn on_cleanup_import_sst(&mut self) -> Result<()> {
        let mut delete_ssts = Vec::new();
        let mut validate_ssts = Vec::new();

        let ssts = box_try!(self.importer.list_ssts());
        for sst in ssts {
            if let Some(peer) = self.region_peers.get(&sst.get_region_id()) {
                let region_epoch = peer.region().get_region_epoch();
                if util::is_epoch_stale(sst.get_region_epoch(), region_epoch) {
                    // If the SST epoch is stale, it will not be ingested anymore.
                    delete_ssts.push(sst);
                }
            } else {
                // If the peer doesn't exist, we need to validate the SST through PD.
                validate_ssts.push(sst);
            }
        }

        if !delete_ssts.is_empty() {
            let task = CleanupSSTTask::DeleteSST { ssts: delete_ssts };
            if let Err(e) = self.cleanup_sst_worker.schedule(task) {
                error!("schedule to delete ssts: {:?}", e);
            }
        }

        if !validate_ssts.is_empty() {
            let task = CleanupSSTTask::ValidateSST {
                ssts: validate_ssts,
            };
            if let Err(e) = self.cleanup_sst_worker.schedule(task) {
                error!("schedule to validate ssts: {:?}", e);
            }
        }

        Ok(())
    }

    fn on_cleanup_import_sst_tick(&mut self, event_loop: &mut EventLoop<Self>) {
        if let Err(e) = self.on_cleanup_import_sst() {
            error!("{} failed to cleanup import sst: {:?}", self.tag, e);
        }
        self.register_cleanup_import_sst_tick(event_loop);
    }

    fn register_cleanup_import_sst_tick(&self, event_loop: &mut EventLoop<Self>) {
        if let Err(e) = register_timer(
            event_loop,
            Tick::CleanupImportSST,
            self.cfg.cleanup_import_sst_interval.as_millis(),
        ) {
            error!("{} register cleanup import sst tick err: {:?}", self.tag, e);
        }
    }

    /// Find the first region `r` whose range contains or greater than `from_key` and the peer on
    /// this TiKV satisfies `filter(peer)` returns true.
    fn seek_region(
        &self,
        from_key: &[u8],
        filter: SeekRegionFilter,
        mut limit: u32,
        callback: SeekRegionCallback,
    ) {
        assert!(limit > 0);

        let from_key = data_key(from_key);
        for (end_key, region_id) in self.region_ranges.range((Excluded(from_key), Unbounded)) {
            let peer = &self.region_peers[region_id];
            if filter(peer.region(), peer.raft_group.raft.state) {
                callback(SeekRegionResult::Found {
                    local_peer: peer.peer.clone(),
                    region: peer.region().clone(),
                });
                return;
            }

            limit -= 1;
            if limit == 0 {
                // `origin_key` does not handle `DATA_MAX_KEY`, but we can return `Ended` rather
                // than `LimitExceeded`.
                if end_key.as_slice() >= DATA_MAX_KEY {
                    break;
                }

                callback(SeekRegionResult::LimitExceeded {
                    next_key: origin_key(end_key).to_vec(),
                });
                return;
            }
        }
        callback(SeekRegionResult::Ended);
    }

    fn clear_region_size_in_range(&mut self, start_key: &[u8], end_key: &[u8]) {
        let start_key = data_key(start_key);
        let end_key = data_end_key(end_key);

        for (_, region_id) in self
            .region_ranges
            .range((Excluded(start_key), Included(end_key)))
        {
            let peer = self.region_peers.get_mut(region_id).unwrap();

            peer.approximate_size = None;
            peer.approximate_keys = None;
        }
    }
}

pub fn register_timer<T: Transport, C: PdClient>(
    event_loop: &mut EventLoop<Store<T, C>>,
    tick: Tick,
    delay: u64,
) -> Result<()> {
    // TODO: now mio TimerError doesn't implement Error trait,
    // so we can't use `try!` directly.
    if delay == 0 {
        // 0 delay means turn off the timer.
        return Ok(());
    }
    if let Err(e) = event_loop.timeout_ms(tick, delay) {
        return Err(box_err!(
            "failed to register timeout [{:?}, delay: {:?}ms]: {:?}",
            tick,
            delay,
            e
        ));
    }
    Ok(())
}

impl<T: Transport, C: PdClient> mio::Handler for Store<T, C> {
    type Timeout = Tick;
    type Message = Msg;

    fn notify(&mut self, event_loop: &mut EventLoop<Self>, msg: Msg) {
        match msg {
            Msg::RaftMessage(data) => if let Err(e) = self.on_raft_message(data) {
                error!("{} handle raft message err: {:?}", self.tag, e);
            },
            Msg::RaftCmd {
                send_time,
                request,
                callback,
            } => {
                self.raft_metrics
                    .propose
                    .request_wait_time
                    .observe(duration_to_sec(send_time.elapsed()) as f64);
                self.propose_raft_command(request, callback)
            }
            // For now, it is only called by batch snapshot.
            Msg::BatchRaftSnapCmds {
                send_time,
                batch,
                on_finished,
            } => {
                self.raft_metrics
                    .propose
                    .request_wait_time
                    .observe(duration_to_sec(send_time.elapsed()) as f64);
                self.propose_batch_raft_snapshot_command(batch, on_finished);
            }
            Msg::Quit => {
                info!("{} receive quit message", self.tag);
                event_loop.shutdown();
            }
            Msg::SnapshotStats => self.store_heartbeat_pd(),
            Msg::ComputeHashResult {
                region_id,
                index,
                hash,
            } => {
                self.on_hash_computed(region_id, index, hash);
            }
            Msg::SplitRegion {
                region_id,
                region_epoch,
                split_keys,
                callback,
            } => {
                info!(
                    "on split region {} with {}",
                    region_id,
                    KeysInfoFormatter(&split_keys)
                );
                self.on_prepare_split_region(region_id, region_epoch, split_keys, callback);
            }
            Msg::RegionApproximateSize { region_id, size } => {
                self.on_approximate_region_size(region_id, size)
            }
            Msg::RegionApproximateKeys { region_id, keys } => {
                self.on_approximate_region_keys(region_id, keys)
            }
            Msg::CompactedEvent(event) => self.on_compaction_finished(event),
            Msg::HalfSplitRegion {
                region_id,
                region_epoch,
                policy,
            } => self.on_schedule_half_split_region(region_id, &region_epoch, policy),
            Msg::MergeFail { region_id } => self.on_merge_fail(region_id),
            Msg::ValidateSSTResult { invalid_ssts } => self.on_validate_sst_result(invalid_ssts),
            Msg::SeekRegion {
                from_key,
                filter,
                limit,
                callback,
            } => self.seek_region(&from_key, filter, limit, callback),
            Msg::ClearRegionSizeInRange { start_key, end_key } => {
                self.clear_region_size_in_range(&start_key, &end_key)
            }
        }
    }

    fn timeout(&mut self, event_loop: &mut EventLoop<Self>, timeout: Tick) {
        let t = SlowTimer::new();
        match timeout {
            Tick::Raft => self.on_raft_base_tick(event_loop),
            Tick::RaftLogGc => self.on_raft_gc_log_tick(event_loop),
            Tick::SplitRegionCheck => self.on_split_region_check_tick(event_loop),
            Tick::CompactCheck => self.on_compact_check_tick(event_loop),
            Tick::PdHeartbeat => self.on_pd_heartbeat_tick(event_loop),
            Tick::PdStoreHeartbeat => self.on_pd_store_heartbeat_tick(event_loop),
            Tick::SnapGc => self.on_snap_mgr_gc(event_loop),
            Tick::CompactLockCf => self.on_compact_lock_cf(event_loop),
            Tick::ConsistencyCheck => self.on_consistency_check_tick(event_loop),
            Tick::CheckMerge => self.on_check_merge(event_loop),
            Tick::CheckPeerStaleState => self.on_check_peer_stale_state_tick(event_loop),
            Tick::CleanupImportSST => self.on_cleanup_import_sst_tick(event_loop),
        }
        slow_log!(t, "{} handle timeout {:?}", self.tag, timeout);
    }

    // This method is invoked very frequently, should avoid time consuming operation.
    fn tick(&mut self, event_loop: &mut EventLoop<Self>) {
        if !event_loop.is_running() {
            self.stop();
            return;
        }

        // We handle raft ready in event loop.
        if !self.pending_raft_groups.is_empty() {
            self.on_raft_ready();
        }

        self.poll_significant_msg();

        self.poll_apply();

        self.pending_snapshot_regions.clear();
    }
}

fn size_change_filter(info: &CompactionJobInfo) -> bool {
    // When calculating region size, we only consider write and default
    // column families.
    let cf = info.cf_name();
    if cf != CF_WRITE && cf != CF_DEFAULT {
        return false;
    }
    // Compactions in level 0 and level 1 are very frequently.
    if info.output_level() < 2 {
        return false;
    }

    true
}

pub fn new_compaction_listener(ch: SendCh<Msg>) -> CompactionListener {
    let compacted_handler = box move |compacted_event: CompactedEvent| {
        if let Err(e) = ch.try_send(Msg::CompactedEvent(compacted_event)) {
            error!(
                "Send compaction finished event to raftstore failed: {:?}",
                e
            );
        }
    };
    CompactionListener::new(compacted_handler, Some(size_change_filter))
}

fn calc_region_declined_bytes(
    event: CompactedEvent,
    region_ranges: &BTreeMap<Key, u64>,
    bytes_threshold: u64,
) -> Vec<(u64, u64)> {
    // Calculate influenced regions.
    let mut influenced_regions = vec![];
    for (end_key, region_id) in
        region_ranges.range((Excluded(event.start_key), Included(event.end_key.clone())))
    {
        influenced_regions.push((region_id, end_key.clone()));
    }
    if let Some((end_key, region_id)) = region_ranges
        .range((Included(event.end_key), Unbounded))
        .next()
    {
        influenced_regions.push((region_id, end_key.clone()));
    }

    // Calculate declined bytes for each region.
    // `end_key` in influenced_regions are in incremental order.
    let mut region_declined_bytes = vec![];
    let mut last_end_key: Vec<u8> = vec![];
    for (region_id, end_key) in influenced_regions {
        let mut old_size = 0;
        for prop in &event.input_props {
            old_size += prop.get_approximate_size_in_range(&last_end_key, &end_key);
        }
        let mut new_size = 0;
        for prop in &event.output_props {
            new_size += prop.get_approximate_size_in_range(&last_end_key, &end_key);
        }
        last_end_key = end_key;

        // Filter some trivial declines for better performance.
        if old_size > new_size && old_size - new_size > bytes_threshold {
            region_declined_bytes.push((*region_id, old_size - new_size));
        }
    }

    region_declined_bytes
}

#[cfg(test)]
mod tests {
    use std::collections::BTreeMap;

    use util::rocksdb::properties::{IndexHandle, IndexHandles, SizeProperties};
    use util::rocksdb::CompactedEvent;

    use super::*;

    #[test]
    fn test_calc_region_declined_bytes() {
        let index_handle1 = IndexHandle {
            size: 4 * 1024,
            offset: 4 * 1024,
        };
        let index_handle2 = IndexHandle {
            size: 4 * 1024,
            offset: 8 * 1024,
        };
        let index_handle3 = IndexHandle {
            size: 4 * 1024,
            offset: 12 * 1024,
        };
        let mut index_handles = IndexHandles::new();
        index_handles.add(b"a".to_vec(), index_handle1);
        index_handles.add(b"b".to_vec(), index_handle2);
        index_handles.add(b"c".to_vec(), index_handle3);
        let size_prop = SizeProperties {
            total_size: 12 * 1024,
            index_handles,
        };
        let event = CompactedEvent {
            cf: "default".to_owned(),
            output_level: 3,
            total_input_bytes: 12 * 1024,
            total_output_bytes: 0,
            start_key: size_prop.smallest_key().unwrap(),
            end_key: size_prop.largest_key().unwrap(),
            input_props: vec![size_prop.into()],
            output_props: vec![],
        };

        let mut region_ranges = BTreeMap::new();
        region_ranges.insert(b"a".to_vec(), 1);
        region_ranges.insert(b"b".to_vec(), 2);
        region_ranges.insert(b"c".to_vec(), 3);

        let declined_bytes = calc_region_declined_bytes(event, &region_ranges, 1024);
        let expected_declined_bytes = vec![(2, 8192), (3, 4096)];
        assert_eq!(declined_bytes, expected_declined_bytes);
    }
}<|MERGE_RESOLUTION|>--- conflicted
+++ resolved
@@ -243,12 +243,8 @@
             // No need to check duplicated here, because we use region id as the key
             // in DB.
             self.region_peers.insert(region_id, peer);
-<<<<<<< HEAD
-            self.coprocessor_host.on_region_loaded(region, ());
-=======
             self.coprocessor_host
                 .on_region_changed(region, RegionChangeEvent::New);
->>>>>>> 23175111
             Ok(true)
         })?;
 
