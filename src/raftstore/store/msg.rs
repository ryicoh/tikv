// Copyright 2016 PingCAP, Inc.
//
// Licensed under the Apache License, Version 2.0 (the "License");
// you may not use this file except in compliance with the License.
// You may obtain a copy of the License at
//
//     http://www.apache.org/licenses/LICENSE-2.0
//
// Unless required by applicable law or agreed to in writing, software
// distributed under the License is distributed on an "AS IS" BASIS,
// See the License for the specific language governing permissions and
// limitations under the License.

use std::boxed::FnBox;
use std::fmt;
use std::time::Instant;

use kvproto::import_sstpb::SSTMeta;
use kvproto::metapb;
use kvproto::metapb::RegionEpoch;
use kvproto::pdpb::CheckPolicy;
use kvproto::raft_cmdpb::{RaftCmdRequest, RaftCmdResponse};
use kvproto::raft_serverpb::RaftMessage;

use raft::SnapshotStatus;
use raftstore::store::util::KeysInfoFormatter;
use util::escape;
use util::rocksdb::CompactedEvent;

use super::{peer::Peer, RegionSnapshot, SnapKey};
use raftstore::store::worker::ApplyTaskRes;

#[derive(Debug, Clone)]
pub struct ReadResponse {
    pub response: RaftCmdResponse,
    pub snapshot: Option<RegionSnapshot>,
}

#[derive(Debug)]
pub struct WriteResponse {
    pub response: RaftCmdResponse,
}

#[derive(Debug)]
pub enum SeekRegionResult {
    Found {
        local_peer: metapb::Peer,
        region: metapb::Region,
    },
    LimitExceeded {
        next_key: Vec<u8>,
    },
    Ended,
}

pub type ReadCallback = Box<FnBox(ReadResponse) + Send>;
pub type WriteCallback = Box<FnBox(WriteResponse) + Send>;

pub type SeekRegionCallback = Box<FnBox(SeekRegionResult) + Send>;
pub type SeekRegionFilter = Box<Fn(&Peer) -> bool + Send>;

/// Variants of callbacks for `Msg`.
///  - `Read`: a callbak for read only requests including `StatusRequest`,
///         `GetRequest` and `SnapRequest`
///  - `Write`: a callback for write only requests including `AdminRequest`
///          `PutRequest`, `DeleteRequest` and `DeleteRangeRequest`.
pub enum Callback {
    /// No callback.
    None,
    /// Read callback.
    Read(ReadCallback),
    /// Write callback.
    Write(WriteCallback),
}

impl Callback {
    pub fn invoke_with_response(self, resp: RaftCmdResponse) {
        match self {
            Callback::None => (),
            Callback::Read(read) => {
                let resp = ReadResponse {
                    response: resp,
                    snapshot: None,
                };
                read(resp);
            }
            Callback::Write(write) => {
                let resp = WriteResponse { response: resp };
                write(resp);
            }
        }
    }

    pub fn invoke_read(self, args: ReadResponse) {
        match self {
            Callback::Read(read) => read(args),
            Callback::None => (),
            other => panic!("expect Callback::Read(..), got {:?}", other),
        }
    }
<<<<<<< HEAD

    pub fn invoke_batch_read(self, args: Vec<Option<ReadResponse>>) {
        match self {
            Callback::BatchRead(batch_read) => batch_read(args),
            Callback::None => (),
            other => panic!("expect Callback::BatchRead(..), got {:?}", other),
        }
    }
=======
>>>>>>> a49b80eb
}

impl fmt::Debug for Callback {
    fn fmt(&self, fmt: &mut fmt::Formatter) -> fmt::Result {
        match *self {
            Callback::None => write!(fmt, "Callback::None"),
            Callback::Read(_) => write!(fmt, "Callback::Read(..)"),
            Callback::Write(_) => write!(fmt, "Callback::Write(..)"),
        }
    }
}

#[derive(Debug, Clone, Copy)]
pub enum PeerTick {
    Raft,
    RaftLogGc,
    SplitRegionCheck,
    PdHeartbeat,
    CheckMerge,
    CheckPeerStaleState,
}

#[derive(Debug, Clone, Copy)]
pub enum StoreTick {
    CompactCheck,
    CompactLockCf,
    PdStoreHeartbeat,
    SnapGc,
    CleanupImportSST,
    ConsistencyCheck,
}

#[derive(Debug, PartialEq)]
pub enum SignificantMsg {
    SnapshotStatus {
        to_peer_id: u64,
        status: SnapshotStatus,
    },
    Unreachable {
        to_peer_id: u64,
    },
}

pub enum PeerMsg {
    // For notify.
    RaftMessage(RaftMessage),

    RaftCmd {
        send_time: Instant,
        request: RaftCmdRequest,
        callback: Callback,
    },

    SplitRegion {
        region_epoch: RegionEpoch,
        // It's an encoded key.
        // TODO: support meta key.
        split_keys: Vec<Vec<u8>>,
        callback: Callback,
    },

    // For consistency check
    ComputeHashResult {
        index: u64,
        hash: Vec<u8>,
    },

    // For region size
    RegionApproximateSize {
        size: u64,
    },

    // For region keys
    RegionApproximateKeys {
        keys: u64,
    },

    CompactionDeclinedBytes(u64),

    HalfSplitRegion {
        region_epoch: RegionEpoch,
        policy: CheckPolicy,
    },

    MergeResult {
        target: metapb::Peer,
        stale: bool,
    },
    GcSnap(Vec<(SnapKey, bool)>),

    Tick(PeerTick),
    SignificantMsg(SignificantMsg),
    ApplyRes(ApplyTaskRes),
}

pub enum StoreMsg {
    // Redirect to store if region not found.
    RaftMessage(RaftMessage),

    // For snapshot stats.
    SnapshotStats,

    // Compaction finished event
    CompactedEvent(CompactedEvent),

    ValidateSSTResult {
        invalid_ssts: Vec<SSTMeta>,
    },

    SeekRegion {
        from_key: Vec<u8>,
        filter: SeekRegionFilter,
        limit: u32,
        callback: SeekRegionCallback,
    },

<<<<<<< HEAD
    Tick(StoreTick),
=======
    // Clear region size and keys for all regions in the range, so we can force them to re-calculate
    // their size later.
    ClearRegionSizeInRange {
        start_key: Vec<u8>,
        end_key: Vec<u8>,
    },
>>>>>>> a49b80eb
}

impl fmt::Debug for PeerMsg {
    fn fmt(&self, fmt: &mut fmt::Formatter) -> fmt::Result {
        match *self {
<<<<<<< HEAD
            PeerMsg::RaftMessage(_) => write!(fmt, "Raft Message"),
            PeerMsg::RaftCmd { .. } => write!(fmt, "Raft Command"),
            PeerMsg::BatchRaftSnapCmds { .. } => write!(fmt, "Batch Raft Commands"),
            PeerMsg::ComputeHashResult { index, ref hash } => write!(
=======
            Msg::Quit => write!(fmt, "Quit"),
            Msg::RaftMessage(_) => write!(fmt, "Raft Message"),
            Msg::RaftCmd { .. } => write!(fmt, "Raft Command"),
            Msg::SnapshotStats => write!(fmt, "Snapshot stats"),
            Msg::ComputeHashResult {
                region_id,
                index,
                ref hash,
            } => write!(
>>>>>>> a49b80eb
                fmt,
                "ComputeHashResult [index: {}, hash: {}]",
                index,
                escape(hash)
            ),
            PeerMsg::SplitRegion { ref split_keys, .. } => {
                write!(fmt, "Split at key {}", KeysInfoFormatter(split_keys))
            }
            PeerMsg::RegionApproximateSize { size } => {
                write!(fmt, "Region's approximate size [size: {:?}]", size)
            }
            PeerMsg::RegionApproximateKeys { keys } => {
                write!(fmt, "Region's approximate keys [keys: {:?}]", keys)
            }
<<<<<<< HEAD
            PeerMsg::CompactionDeclinedBytes(bytes) => {
                write!(fmt, "Compaction declined bytes {}", bytes)
            }
            PeerMsg::HalfSplitRegion { .. } => write!(fmt, "Half Split region"),
            PeerMsg::MergeResult { ref target, stale } => write!(
                fmt,
                "MergeResult source: {:?}, successful: {}",
                target, stale
            ),
            PeerMsg::GcSnap(_) => write!(fmt, "GcSnap"),
            PeerMsg::Tick(t) => write!(fmt, "{:?}", t),
            PeerMsg::SignificantMsg(ref msg) => write!(fmt, "{:?}", msg),
            PeerMsg::ApplyRes(_) => write!(fmt, "ApplyRes"),
=======
            Msg::ClearRegionSizeInRange {
                ref start_key,
                ref end_key,
            } => write!(
                fmt,
                "Clear Region size in range {:?} to {:?}",
                start_key, end_key
            ),
>>>>>>> a49b80eb
        }
    }
}

impl PeerMsg {
    pub fn new_raft_cmd(request: RaftCmdRequest, callback: Callback) -> PeerMsg {
        PeerMsg::RaftCmd {
            send_time: Instant::now(),
            request,
            callback,
        }
    }

<<<<<<< HEAD
    pub fn new_batch_raft_snapshot_cmd(
        batch: Vec<RaftCmdRequest>,
        on_finished: BatchReadCallback,
    ) -> PeerMsg {
        PeerMsg::BatchRaftSnapCmds {
            send_time: Instant::now(),
            batch,
            on_finished: Callback::BatchRead(on_finished),
        }
    }

    pub fn new_half_split_region(region_epoch: RegionEpoch, policy: CheckPolicy) -> PeerMsg {
        PeerMsg::HalfSplitRegion {
=======
    pub fn new_half_split_region(
        region_id: u64,
        region_epoch: RegionEpoch,
        policy: CheckPolicy,
    ) -> Msg {
        Msg::HalfSplitRegion {
            region_id,
>>>>>>> a49b80eb
            region_epoch,
            policy,
        }
    }
}

impl fmt::Debug for StoreMsg {
    fn fmt(&self, fmt: &mut fmt::Formatter) -> fmt::Result {
        match *self {
            StoreMsg::RaftMessage(_) => write!(fmt, "Raft Message"),
            StoreMsg::SnapshotStats => write!(fmt, "Snapshot stats"),
            StoreMsg::CompactedEvent(ref event) => write!(fmt, "CompactedEvent cf {}", event.cf),
            StoreMsg::ValidateSSTResult { .. } => write!(fmt, "Validate SST Result"),
            StoreMsg::SeekRegion { ref from_key, .. } => {
                write!(fmt, "Seek Region from_key {:?}", from_key)
            }
            StoreMsg::Tick(t) => write!(fmt, "{:?}", t),
        }
    }
}<|MERGE_RESOLUTION|>--- conflicted
+++ resolved
@@ -98,17 +98,6 @@
             other => panic!("expect Callback::Read(..), got {:?}", other),
         }
     }
-<<<<<<< HEAD
-
-    pub fn invoke_batch_read(self, args: Vec<Option<ReadResponse>>) {
-        match self {
-            Callback::BatchRead(batch_read) => batch_read(args),
-            Callback::None => (),
-            other => panic!("expect Callback::BatchRead(..), got {:?}", other),
-        }
-    }
-=======
->>>>>>> a49b80eb
 }
 
 impl fmt::Debug for Callback {
@@ -202,6 +191,7 @@
     Tick(PeerTick),
     SignificantMsg(SignificantMsg),
     ApplyRes(ApplyTaskRes),
+    ClearStat,
 }
 
 pub enum StoreMsg {
@@ -225,37 +215,21 @@
         callback: SeekRegionCallback,
     },
 
-<<<<<<< HEAD
     Tick(StoreTick),
-=======
     // Clear region size and keys for all regions in the range, so we can force them to re-calculate
     // their size later.
     ClearRegionSizeInRange {
         start_key: Vec<u8>,
         end_key: Vec<u8>,
     },
->>>>>>> a49b80eb
 }
 
 impl fmt::Debug for PeerMsg {
     fn fmt(&self, fmt: &mut fmt::Formatter) -> fmt::Result {
         match *self {
-<<<<<<< HEAD
             PeerMsg::RaftMessage(_) => write!(fmt, "Raft Message"),
             PeerMsg::RaftCmd { .. } => write!(fmt, "Raft Command"),
-            PeerMsg::BatchRaftSnapCmds { .. } => write!(fmt, "Batch Raft Commands"),
             PeerMsg::ComputeHashResult { index, ref hash } => write!(
-=======
-            Msg::Quit => write!(fmt, "Quit"),
-            Msg::RaftMessage(_) => write!(fmt, "Raft Message"),
-            Msg::RaftCmd { .. } => write!(fmt, "Raft Command"),
-            Msg::SnapshotStats => write!(fmt, "Snapshot stats"),
-            Msg::ComputeHashResult {
-                region_id,
-                index,
-                ref hash,
-            } => write!(
->>>>>>> a49b80eb
                 fmt,
                 "ComputeHashResult [index: {}, hash: {}]",
                 index,
@@ -270,7 +244,6 @@
             PeerMsg::RegionApproximateKeys { keys } => {
                 write!(fmt, "Region's approximate keys [keys: {:?}]", keys)
             }
-<<<<<<< HEAD
             PeerMsg::CompactionDeclinedBytes(bytes) => {
                 write!(fmt, "Compaction declined bytes {}", bytes)
             }
@@ -284,16 +257,7 @@
             PeerMsg::Tick(t) => write!(fmt, "{:?}", t),
             PeerMsg::SignificantMsg(ref msg) => write!(fmt, "{:?}", msg),
             PeerMsg::ApplyRes(_) => write!(fmt, "ApplyRes"),
-=======
-            Msg::ClearRegionSizeInRange {
-                ref start_key,
-                ref end_key,
-            } => write!(
-                fmt,
-                "Clear Region size in range {:?} to {:?}",
-                start_key, end_key
-            ),
->>>>>>> a49b80eb
+            PeerMsg::ClearStat => write!(fmt, "ClearStat"),
         }
     }
 }
@@ -307,29 +271,8 @@
         }
     }
 
-<<<<<<< HEAD
-    pub fn new_batch_raft_snapshot_cmd(
-        batch: Vec<RaftCmdRequest>,
-        on_finished: BatchReadCallback,
-    ) -> PeerMsg {
-        PeerMsg::BatchRaftSnapCmds {
-            send_time: Instant::now(),
-            batch,
-            on_finished: Callback::BatchRead(on_finished),
-        }
-    }
-
     pub fn new_half_split_region(region_epoch: RegionEpoch, policy: CheckPolicy) -> PeerMsg {
         PeerMsg::HalfSplitRegion {
-=======
-    pub fn new_half_split_region(
-        region_id: u64,
-        region_epoch: RegionEpoch,
-        policy: CheckPolicy,
-    ) -> Msg {
-        Msg::HalfSplitRegion {
-            region_id,
->>>>>>> a49b80eb
             region_epoch,
             policy,
         }
@@ -346,6 +289,14 @@
             StoreMsg::SeekRegion { ref from_key, .. } => {
                 write!(fmt, "Seek Region from_key {:?}", from_key)
             }
+            StoreMsg::ClearRegionSizeInRange {
+                ref start_key,
+                ref end_key,
+            } => write!(
+                fmt,
+                "Clear Region size in range {:?} to {:?}",
+                start_key, end_key
+            ),
             StoreMsg::Tick(t) => write!(fmt, "{:?}", t),
         }
     }
