--- conflicted
+++ resolved
@@ -138,11 +138,7 @@
     fn on_role_change(&self, _: &mut ObserverContext, _: StateRole) {}
 }
 
-<<<<<<< HEAD
-pub trait RegionLoadObserver: Coprocessor {
-    /// Hook to call when the TiKV is starting up, and a region is loaded from disk
-    fn on_region_loaded(&self, _: &mut ObserverContext, _: ()) {}
-=======
+
 #[derive(Clone, Copy, Debug, PartialEq)]
 pub enum RegionChangeEvent {
     New,
@@ -153,5 +149,4 @@
 pub trait RegionChangeObserver: Coprocessor {
     /// Hook to call when a region changed on this TiKV
     fn on_region_changed(&self, _: &mut ObserverContext, _: RegionChangeEvent) {}
->>>>>>> 23175111
 }