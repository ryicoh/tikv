--- conflicted
+++ resolved
@@ -285,16 +285,12 @@
         &self,
         req_ctx: ReqContext,
         handler_builder: RequestHandlerBuilder<E::Snap>,
-<<<<<<< HEAD
-    ) -> impl Future<Item = coppb::Response, Error = ()> {
+    ) -> Result<impl Future<Item = coppb::Response, Error = Error>> {
         if let Some(ts) = req_ctx.txn_start_ts {
             self.read_ts_cache
                 .report_read_ts(req_ctx.context.get_region_id(), ts);
         }
 
-=======
-    ) -> Result<impl Future<Item = coppb::Response, Error = Error>> {
->>>>>>> eef146c6
         let engine = self.engine.clone();
         let priority = readpool::Priority::from(req_ctx.context.get_priority());
         // box the tracker so that moving it is cheap.
@@ -430,18 +426,13 @@
         &self,
         req_ctx: ReqContext,
         handler_builder: RequestHandlerBuilder<E::Snap>,
-<<<<<<< HEAD
-    ) -> impl Stream<Item = coppb::Response, Error = ()> {
+    ) -> Result<impl Stream<Item = coppb::Response, Error = Error>> {
         if let Some(ts) = req_ctx.txn_start_ts {
             self.read_ts_cache
                 .report_read_ts(req_ctx.context.get_region_id(), ts);
         }
 
-        let (tx, rx) = mpsc::channel::<coppb::Response>(self.stream_channel_size);
-=======
-    ) -> Result<impl Stream<Item = coppb::Response, Error = Error>> {
         let (tx, rx) = mpsc::channel::<Result<coppb::Response>>(self.stream_channel_size);
->>>>>>> eef146c6
         let engine = self.engine.clone();
         let priority = readpool::Priority::from(req_ctx.context.get_priority());
         // Must be created befure `future_execute`, otherwise wait time is not tracked.
