--- conflicted
+++ resolved
@@ -609,28 +609,6 @@
         })
     }
 
-<<<<<<< HEAD
-    pub fn mut_gc_worker(&mut self) -> &mut GCWorker<E> {
-        &mut self.gc_worker
-    }
-
-    pub fn start(&mut self, config: &Config) -> Result<()> {
-        let sched_concurrency = config.scheduler_concurrency;
-        let sched_worker_pool_size = config.scheduler_worker_pool_size;
-        let sched_pending_write_threshold = config.scheduler_pending_write_threshold.0 as usize;
-        let mut worker = self.worker.lock().unwrap();
-        let scheduler = Scheduler::new(
-            self.engine.clone(),
-            worker.scheduler(),
-            sched_concurrency,
-            sched_worker_pool_size,
-            sched_pending_write_threshold,
-        );
-        worker.start(scheduler)?;
-        self.gc_worker.start()?;
-        Ok(())
-    }
-
     pub fn start_auto_gc<S: GCSafePointProvider, R: RegionInfoProvider>(
         &self,
         cfg: AutoGCConfig<S, R>,
@@ -638,26 +616,6 @@
         self.gc_worker.start_auto_gc(cfg)
     }
 
-    pub fn stop(&mut self) -> Result<()> {
-        let mut worker = self.worker.lock().unwrap();
-        if let Err(e) = worker.schedule(Msg::Quit) {
-            error!("send quit cmd to scheduler failed, error:{:?}", e);
-            return Err(box_err!("failed to ask sched to quit: {:?}", e));
-        }
-
-        let h = worker.stop().unwrap();
-        if let Err(e) = h.join() {
-            return Err(box_err!("failed to join sched_handle, err:{:?}", e));
-        }
-
-        self.gc_worker.stop()?;
-
-        info!("storage {:?} closed.", self.engine);
-        Ok(())
-    }
-
-=======
->>>>>>> 3fba374f
     pub fn get_engine(&self) -> E {
         self.engine.clone()
     }
